--- conflicted
+++ resolved
@@ -8,12 +8,8 @@
 cd -P -- "$(dirname -- "$0")/.."
 
 APPS=()
-<<<<<<< HEAD
 APPS+=( 'apps/emqx' 'apps/emqx_modules' 'apps/emqx_gateway')
-=======
-APPS+=( 'apps/emqx' 'apps/emqx_modules' )
 APPS+=( 'apps/emqx_authn' 'apps/emqx_authz' )
->>>>>>> 4d74296f
 APPS+=( 'lib-ee/emqx_enterprise_conf' 'lib-ee/emqx_license' )
 
 for app in "${APPS[@]}"; do
