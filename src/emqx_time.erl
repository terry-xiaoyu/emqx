%% Copyright (c) 2018 EMQ Technologies Co., Ltd. All Rights Reserved.
%%
%% Licensed under the Apache License, Version 2.0 (the "License");
%% you may not use this file except in compliance with the License.
%% You may obtain a copy of the License at
%%
%%     http://www.apache.org/licenses/LICENSE-2.0
%%
%% Unless required by applicable law or agreed to in writing, software
%% distributed under the License is distributed on an "AS IS" BASIS,
%% WITHOUT WARRANTIES OR CONDITIONS OF ANY KIND, either express or implied.
%% See the License for the specific language governing permissions and
%% limitations under the License.

-module(emqx_time).

-export([seed/0, now_secs/0, now_ms/0]).

seed() ->
    rand:seed(exsplus, erlang:timestamp()).

now_ms() ->
<<<<<<< HEAD
    os:system_time(milli_seconds).

now_ms({MegaSecs, Secs, MicroSecs}) ->
    (MegaSecs * 1000000 + Secs) * 1000 + round(MicroSecs/1000).
=======
    erlang:system_time(millisecond).
>>>>>>> 3d05954d

now_secs() ->
    erlang:system_time(second).<|MERGE_RESOLUTION|>--- conflicted
+++ resolved
@@ -19,15 +19,8 @@
 seed() ->
     rand:seed(exsplus, erlang:timestamp()).
 
+now_secs() ->
+    erlang:system_time(second).
+
 now_ms() ->
-<<<<<<< HEAD
-    os:system_time(milli_seconds).
-
-now_ms({MegaSecs, Secs, MicroSecs}) ->
-    (MegaSecs * 1000000 + Secs) * 1000 + round(MicroSecs/1000).
-=======
     erlang:system_time(millisecond).
->>>>>>> 3d05954d
-
-now_secs() ->
-    erlang:system_time(second).