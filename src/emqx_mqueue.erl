%% Copyright (c) 2018 EMQ Technologies Co., Ltd. All Rights Reserved.
%%
%% Licensed under the Apache License, Version 2.0 (the "License");
%% you may not use this file except in compliance with the License.
%% You may obtain a copy of the License at
%%
%%     http://www.apache.org/licenses/LICENSE-2.0
%%%% Unless required by applicable law or agreed to in writing, software
%% distributed under the License is distributed on an "AS IS" BASIS,
%% WITHOUT WARRANTIES OR CONDITIONS OF ANY KIND, either express or implied.
%% See the License for the specific language governing permissions and
%% limitations under the License.

%% TODO: should be a bound queue.
%% @doc A Simple in-memory message queue.
%%
%% Notice that MQTT is not an enterprise messaging queue. MQTT assume that client
%% should be online in most of the time.
%%
%% This module implements a simple in-memory queue for MQTT persistent session.
%%
%% If the broker restarted or crashed, all the messages queued will be gone.
%%
%% Concept of Message Queue and Inflight Window:
%%
%%       |<----------------- Max Len ----------------->|
%%       -----------------------------------------------
%% IN -> |      Messages Queue   |  Inflight Window    | -> Out
%%       -----------------------------------------------
%%                               |<---   Win Size  --->|
%%
%%
%% 1. Inflight Window to store the messages delivered and awaiting for puback.
%%
%% 2. Enqueue messages when the inflight window is full.
%%
%% 3. If the queue is full, dropped qos0 messages if store_qos0 is true,
%%    otherwise dropped the oldest one.
%%
%% @end

%% TODO: ...
-module(emqx_mqueue).

-include("emqx.hrl").
-include("emqx_mqtt.hrl").

-import(proplists, [get_value/3]).

-export([new/2, type/1, name/1, is_empty/1, len/1, max_len/1, in/2, out/1]).
-export([dropped/1, stats/1]).

-define(PQUEUE, emqx_pqueue).

-type(priority() :: {iolist(), pos_integer()}).

-type(options() :: #{type       => simple | priority,
                     max_len    => non_neg_integer(),
                     priority   => list(priority()),
                     store_qos0 => boolean()}).

-type(stat() :: {max_len, non_neg_integer()}
              | {len, non_neg_integer()}
              | {dropped, non_neg_integer()}).

-record(mqueue, {type :: simple | priority,
                 name, q :: queue:queue() | ?PQUEUE:q(),
                 %% priority table
                 pseq = 0, priorities = [],
                 %% len of simple queue
                 len = 0, max_len = 0,
                 qos0 = false, dropped = 0}).

-type(mqueue() :: #mqueue{}).

-export_type([mqueue/0, priority/0, options/0]).

-spec(new(iolist(), options()) -> mqueue()).
new(Name, #{type := Type, max_len := MaxLen, store_qos0 := StoreQos0}) ->
    init_q(#mqueue{type = Type, name = iolist_to_binary(Name),
                   len = 0, max_len = MaxLen, qos0 = StoreQos0}).

init_q(MQ = #mqueue{type = simple}) ->
    MQ#mqueue{q = queue:new()};
init_q(MQ = #mqueue{type = priority}) ->
    %%Priorities = get_value(priority, Opts, []),
    init_p([], MQ#mqueue{q = ?PQUEUE:new()}).

init_p([], MQ) ->
    MQ;
init_p([{Topic, P} | L], MQ) ->
    {_, MQ1} = insert_p(iolist_to_binary(Topic), P, MQ),
    init_p(L, MQ1).

insert_p(Topic, P, MQ = #mqueue{priorities = Tab, pseq = Seq}) ->
    <<PInt:48>> = <<P:8, (erlang:phash2(Topic)):32, Seq:8>>,
    {PInt, MQ#mqueue{priorities = [{Topic, PInt} | Tab], pseq = Seq + 1}}.

-spec(name(mqueue()) -> iolist()).
name(#mqueue{name = Name}) ->
    Name.

-spec(type(mqueue()) -> atom()).
type(#mqueue{type = Type}) ->
    Type.

is_empty(#mqueue{type = simple, len = Len}) -> Len =:= 0;
is_empty(#mqueue{type = priority, q = Q})   -> ?PQUEUE:is_empty(Q).

len(#mqueue{type = simple, len = Len}) -> Len;
len(#mqueue{type = priority, q = Q})   -> ?PQUEUE:len(Q).

max_len(#mqueue{max_len = MaxLen}) -> MaxLen.

%% @doc Dropped of the mqueue
-spec(dropped(mqueue()) -> non_neg_integer()).
dropped(#mqueue{dropped = Dropped}) -> Dropped.

%% @doc Stats of the mqueue
-spec(stats(mqueue()) -> [stat()]).
stats(#mqueue{type = Type, q = Q, max_len = MaxLen, len = Len, dropped = Dropped}) ->
    [{len, case Type of
                simple   -> Len;
                priority -> ?PQUEUE:len(Q)
            end} | [{max_len, MaxLen}, {dropped, Dropped}]].

%% @doc Enqueue a message.
<<<<<<< HEAD
-spec(in(emqx_types:message(), mqueue()) -> mqueue()).
in(#message{flags = #{qos := ?QOS_0}}, MQ = #mqueue{qos0 = false}) ->
=======
-spec(in(message(), mqueue()) -> mqueue()).
in(#message{qos = ?QOS_0}, MQ = #mqueue{qos0 = false}) ->
>>>>>>> 98698d31
    MQ;
in(Msg, MQ = #mqueue{type = simple, q = Q, len = Len, max_len = 0}) ->
    MQ#mqueue{q = queue:in(Msg, Q), len = Len + 1};
in(Msg, MQ = #mqueue{type = simple, q = Q, len = Len, max_len = MaxLen, dropped = Dropped})
    when Len >= MaxLen ->
    {{value, _Old}, Q2} = queue:out(Q),
    MQ#mqueue{q = queue:in(Msg, Q2), dropped = Dropped +1};
in(Msg, MQ = #mqueue{type = simple, q = Q, len = Len}) ->
    MQ#mqueue{q = queue:in(Msg, Q), len = Len + 1};

in(Msg = #message{topic = Topic}, MQ = #mqueue{type = priority, q = Q,
                                               priorities = Priorities,
                                               max_len = 0}) ->
    case lists:keysearch(Topic, 1, Priorities) of
        {value, {_, Pri}} ->
            MQ#mqueue{q = ?PQUEUE:in(Msg, Pri, Q)};
        false ->
            {Pri, MQ1} = insert_p(Topic, 0, MQ),
            MQ1#mqueue{q = ?PQUEUE:in(Msg, Pri, Q)}
    end;
in(Msg = #message{topic = Topic}, MQ = #mqueue{type = priority, q = Q,
                                               priorities = Priorities,
                                               max_len = MaxLen}) ->
    case lists:keysearch(Topic, 1, Priorities) of
        {value, {_, Pri}} ->
            case ?PQUEUE:plen(Pri, Q) >= MaxLen of
                true ->
                    {_, Q1} = ?PQUEUE:out(Pri, Q),
                    MQ#mqueue{q = ?PQUEUE:in(Msg, Pri, Q1)};
                false ->
                    MQ#mqueue{q = ?PQUEUE:in(Msg, Pri, Q)}
            end;
        false ->
            {Pri, MQ1} = insert_p(Topic, 0, MQ),
            MQ1#mqueue{q = ?PQUEUE:in(Msg, Pri, Q)}
    end.

out(MQ = #mqueue{type = simple, len = 0}) ->
    {empty, MQ};
out(MQ = #mqueue{type = simple, q = Q, len = Len, max_len = 0}) ->
    {R, Q2} = queue:out(Q),
    {R, MQ#mqueue{q = Q2, len = Len - 1}};
out(MQ = #mqueue{type = simple, q = Q, len = Len}) ->
    {R, Q2} = queue:out(Q),
    {R, MQ#mqueue{q = Q2, len = Len - 1}};
out(MQ = #mqueue{type = priority, q = Q}) ->
    {R, Q2} = ?PQUEUE:out(Q),
    {R, MQ#mqueue{q = Q2}}.
<|MERGE_RESOLUTION|>--- conflicted
+++ resolved
@@ -125,13 +125,8 @@
             end} | [{max_len, MaxLen}, {dropped, Dropped}]].
 
 %% @doc Enqueue a message.
-<<<<<<< HEAD
 -spec(in(emqx_types:message(), mqueue()) -> mqueue()).
-in(#message{flags = #{qos := ?QOS_0}}, MQ = #mqueue{qos0 = false}) ->
-=======
--spec(in(message(), mqueue()) -> mqueue()).
 in(#message{qos = ?QOS_0}, MQ = #mqueue{qos0 = false}) ->
->>>>>>> 98698d31
     MQ;
 in(Msg, MQ = #mqueue{type = simple, q = Q, len = Len, max_len = 0}) ->
     MQ#mqueue{q = queue:in(Msg, Q), len = Len + 1};
