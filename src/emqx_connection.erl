--- conflicted
+++ resolved
@@ -170,11 +170,7 @@
         Data = emqx_frame:serialize(Packet, Options),
         try Transport:async_send(Socket, Data) of
             ok ->
-<<<<<<< HEAD
-                emqx_metrics:inc('bytes/sent', iolist_size(Data)),
-=======
                 emqx_metrics:trans(inc, 'bytes/sent', iolist_size(Data)),
->>>>>>> 295a9d69
                 ok;
             Error -> Error
         catch
