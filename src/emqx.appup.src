--- conflicted
+++ resolved
@@ -1,33 +1,19 @@
 %% -*- mode: erlang -*-
 {VSN,
   [{"4.3.12",
-<<<<<<< HEAD
-    [{load_module,emqx_vm_mon,brutal_purge,soft_purge,[]},
-     {load_module,emqx_ctl,brutal_purge,soft_purge,[]},
-     {load_module,emqx_metrics,brutal_purge,soft_purge,[]},
-     {apply,{emqx_metrics,assign_acl_stats_from_ets_to_counter,[]}},
-     {load_module,emqx_access_control,brutal_purge,soft_purge,[]},
-     {load_module,emqx_channel,brutal_purge,soft_purge,[]},
-     {load_module,emqx_session,brutal_purge,soft_purge,[]},
-     {load_module,emqx_alarm,brutal_purge,soft_purge,[]},
-     {load_module,emqx_os_mon,brutal_purge,soft_purge,[]},
-     {load_module,emqx,brutal_purge,soft_purge,[]},
-     {load_module,emqx_app,brutal_purge,soft_purge,[]},
-     {load_module,emqx_limiter,brutal_purge,soft_purge,[]}]},
-=======
-    [ {load_module,emqx_metrics,brutal_purge,soft_purge,[]}
-    , {apply,{emqx_metrics,assign_acl_stats_from_ets_to_counter,[]}}
-    , {load_module,emqx_access_control,brutal_purge,soft_purge,[]}
-    , {load_module,emqx_channel,brutal_purge,soft_purge,[]}
-    , {load_module,emqx_session,brutal_purge,soft_purge,[]}
-    , {load_module,emqx_alarm,brutal_purge,soft_purge,[]}
-    , {load_module,emqx_os_mon,brutal_purge,soft_purge,[]}
-    , {load_module,emqx,brutal_purge,soft_purge,[]}
-    , {load_module,emqx_app,brutal_purge,soft_purge,[]}
-    , {load_module,emqx_message,brutal_purge,soft_purge,[]}
-    , {load_module,emqx_limiter,brutal_purge,soft_purge,[]}
-    ]},
->>>>>>> d7c432f5
+    [{load_module,emqx_vm_mon,brutal_purge,soft_purge,[]},
+     {load_module,emqx_ctl,brutal_purge,soft_purge,[]},
+     {load_module,emqx_metrics,brutal_purge,soft_purge,[]},
+     {apply,{emqx_metrics,assign_acl_stats_from_ets_to_counter,[]}},
+     {load_module,emqx_access_control,brutal_purge,soft_purge,[]},
+     {load_module,emqx_channel,brutal_purge,soft_purge,[]},
+     {load_module,emqx_session,brutal_purge,soft_purge,[]},
+     {load_module,emqx_alarm,brutal_purge,soft_purge,[]},
+     {load_module,emqx_os_mon,brutal_purge,soft_purge,[]},
+     {load_module,emqx,brutal_purge,soft_purge,[]},
+     {load_module,emqx_app,brutal_purge,soft_purge,[]},
+     {load_module,emqx_message,brutal_purge,soft_purge,[]},
+     {load_module,emqx_limiter,brutal_purge,soft_purge,[]}]},
    {"4.3.11",
     [{load_module,emqx_vm_mon,brutal_purge,soft_purge,[]},
      {load_module,emqx_ctl,brutal_purge,soft_purge,[]},
@@ -350,31 +336,18 @@
      {load_module,emqx_limiter,brutal_purge,soft_purge,[]}]},
    {<<".*">>,[]}],
   [{"4.3.12",
-<<<<<<< HEAD
-    [{load_module,emqx_vm_mon,brutal_purge,soft_purge,[]},
-     {load_module,emqx_ctl,brutal_purge,soft_purge,[]},
-     {load_module,emqx_channel,brutal_purge,soft_purge,[]},
-     {load_module,emqx_access_control,brutal_purge,soft_purge,[]},
-     {load_module,emqx_metrics,brutal_purge,soft_purge,[]},
-     {load_module,emqx_session,brutal_purge,soft_purge,[]},
-     {load_module,emqx_alarm,brutal_purge,soft_purge,[]},
-     {load_module,emqx_os_mon,brutal_purge,soft_purge,[]},
-     {load_module,emqx,brutal_purge,soft_purge,[]},
-     {load_module,emqx_app,brutal_purge,soft_purge,[]},
-     {load_module,emqx_limiter,brutal_purge,soft_purge,[]}]},
-=======
-    [ {load_module,emqx_channel,brutal_purge,soft_purge,[]}
-    , {load_module,emqx_access_control,brutal_purge,soft_purge,[]}
-    , {load_module,emqx_metrics,brutal_purge,soft_purge,[]}
-    , {load_module,emqx_session,brutal_purge,soft_purge,[]}
-    , {load_module,emqx_alarm,brutal_purge,soft_purge,[]}
-    , {load_module,emqx_os_mon,brutal_purge,soft_purge,[]}
-    , {load_module,emqx,brutal_purge,soft_purge,[]}
-    , {load_module,emqx_app,brutal_purge,soft_purge,[]}
-    , {load_module,emqx_message,brutal_purge,soft_purge,[]}
-    , {load_module,emqx_limiter,brutal_purge,soft_purge,[]}
-    ]},
->>>>>>> d7c432f5
+    [{load_module,emqx_vm_mon,brutal_purge,soft_purge,[]},
+     {load_module,emqx_ctl,brutal_purge,soft_purge,[]},
+     {load_module,emqx_channel,brutal_purge,soft_purge,[]},
+     {load_module,emqx_access_control,brutal_purge,soft_purge,[]},
+     {load_module,emqx_metrics,brutal_purge,soft_purge,[]},
+     {load_module,emqx_session,brutal_purge,soft_purge,[]},
+     {load_module,emqx_alarm,brutal_purge,soft_purge,[]},
+     {load_module,emqx_os_mon,brutal_purge,soft_purge,[]},
+     {load_module,emqx,brutal_purge,soft_purge,[]},
+     {load_module,emqx_app,brutal_purge,soft_purge,[]},
+     {load_module,emqx_message,brutal_purge,soft_purge,[]},
+     {load_module,emqx_limiter,brutal_purge,soft_purge,[]}]},
    {"4.3.11",
     [{load_module,emqx_vm_mon,brutal_purge,soft_purge,[]},
      {load_module,emqx_ctl,brutal_purge,soft_purge,[]},
