--- conflicted
+++ resolved
@@ -470,15 +470,8 @@
     )
     :> ./.emqx_docker_image_tags
     for r in "${DOCKER_REGISTRIES[@]}"; do
-<<<<<<< HEAD
-        if ! is_ecr_and_enterprise "$r" "$PROFILE"; then
-            DOCKER_BUILDX_ARGS+=(--tag "$r/${EMQX_IMAGE_TAG}")
-            echo "$r/${EMQX_IMAGE_TAG}" >> ./.emqx_docker_image_tags
-        fi
-=======
         DOCKER_BUILDX_ARGS+=(--tag "$r/${EMQX_IMAGE_TAG}")
         echo "$r/${EMQX_IMAGE_TAG}" >> ./.emqx_docker_image_tags
->>>>>>> 58be029e
     done
     if [ "${DOCKER_BUILD_NOCACHE:-false}" = true ]; then
         DOCKER_BUILDX_ARGS+=(--no-cache)
@@ -488,23 +481,12 @@
     fi
     if [ "${DOCKER_LATEST:-false}" = true ]; then
         for r in "${DOCKER_REGISTRIES[@]}"; do
-<<<<<<< HEAD
-            if ! is_ecr_and_enterprise "$r" "$PROFILE"; then
-                DOCKER_BUILDX_ARGS+=(--tag "$r/${EMQX_BASE_DOCKER_TAG}:latest${SUFFIX}")
-                echo "$r/${EMQX_BASE_DOCKER_TAG}:latest${SUFFIX}" >> ./.emqx_docker_image_tags
-                DOCKER_BUILDX_ARGS+=(--tag "$r/${EMQX_BASE_DOCKER_TAG}:${VSN_MAJOR}.${VSN_MINOR}${SUFFIX}")
-                echo "$r/${EMQX_BASE_DOCKER_TAG}:${VSN_MAJOR}.${VSN_MINOR}${SUFFIX}" >> ./.emqx_docker_image_tags
-                DOCKER_BUILDX_ARGS+=(--tag "$r/${EMQX_BASE_DOCKER_TAG}:${VSN_MAJOR}.${VSN_MINOR}.${VSN_PATCH}${SUFFIX}")
-                echo "$r/${EMQX_BASE_DOCKER_TAG}:${VSN_MAJOR}.${VSN_MINOR}.${VSN_PATCH}${SUFFIX}" >> ./.emqx_docker_image_tags
-            fi
-=======
           DOCKER_BUILDX_ARGS+=(--tag "$r/${EMQX_BASE_DOCKER_TAG}:latest${SUFFIX}")
           echo "$r/${EMQX_BASE_DOCKER_TAG}:latest${SUFFIX}" >> ./.emqx_docker_image_tags
           DOCKER_BUILDX_ARGS+=(--tag "$r/${EMQX_BASE_DOCKER_TAG}:${VSN_MAJOR}.${VSN_MINOR}${SUFFIX}")
           echo "$r/${EMQX_BASE_DOCKER_TAG}:${VSN_MAJOR}.${VSN_MINOR}${SUFFIX}" >> ./.emqx_docker_image_tags
           DOCKER_BUILDX_ARGS+=(--tag "$r/${EMQX_BASE_DOCKER_TAG}:${VSN_MAJOR}.${VSN_MINOR}.${VSN_PATCH}${SUFFIX}")
           echo "$r/${EMQX_BASE_DOCKER_TAG}:${VSN_MAJOR}.${VSN_MINOR}.${VSN_PATCH}${SUFFIX}" >> ./.emqx_docker_image_tags
->>>>>>> 58be029e
         done
     fi
     if [ "${DOCKER_PLATFORMS:-default}" != 'default' ]; then
