%% -*- mode: erlang -*-
%% This config file is the very basic config to compile emqx
%% This allows emqx to be used as a dependency for other applications
%% such as emqx module/plugin developments and tests.

%% With the help of EMQX's rebar3 fork, the config is extended
%% with rebar.config.erl module. Final result is written to
%% rebar.config.rendered if environment DEBUG is set.

{edoc_opts, [{preprocess, true}]}.
{erl_opts, [
    warn_unused_vars,
    warn_shadow_vars,
    warn_unused_import,
    warn_obsolete_guard,
    compressed,
    nowarn_unused_import,
    {d, snk_kind, msg}
]}.

{xref_checks, [
    undefined_function_calls,
    undefined_functions,
    locals_not_used,
    deprecated_function_calls,
    warnings_as_errors,
    deprecated_functions
]}.

%% Check the forbidden mnesia calls:
{xref_queries, [
    {"E || \"mnesia\":\"dirty_delete.*\"/\".*\" : Fun", []},
    {"E || \"mnesia\":\"transaction\"/\".*\" : Fun", []},
    {"E || \"mnesia\":\"async_dirty\"/\".*\" : Fun", []},
    {"E || \"mnesia\":\"clear_table\"/\".*\" : Fun", []},
    {"E || \"mnesia\":\"create_table\"/\".*\" : Fun", []},
    {"E || \"mnesia\":\"delete_table\"/\".*\" : Fun", []}
]}.

{dialyzer, [
    {warnings, [unmatched_returns, error_handling]},
    {exclude_mods, [
        emqx_exproto_v_1_connection_unary_handler_bhvr,
        emqx_exproto_v_1_connection_handler_client,
        emqx_exproto_v_1_connection_handler_bhvr,
        emqx_exproto_v_1_connection_adapter_client,
        emqx_exproto_v_1_connection_adapter_bhvr,
        emqx_exproto_v_1_connection_unary_handler_client,
        emqx_exhook_v_2_hook_provider_client,
        emqx_exhook_v_2_hook_provider_bhvr,
        'DurableMessage'
    ]},
    {plt_location, "."},
    {plt_prefix, "emqx_dialyzer"},
    {plt_apps, all_apps},
    {statistics, true}
]}.

{cover_opts, [verbose]}.
{cover_export_enabled, true}.
{cover_excl_mods,
    %% generated protobuf modules
    [
        emqx_exproto_pb,
        emqx_exhook_pb,
        %% taken almost as-is from OTP
        emqx_ssl_crl_cache
    ]}.

%{provider_hooks, [{pre, [{release, {relup_helper, gen_appups}}]}]}.

{post_hooks, []}.

{deps, [
    {lc, {git, "https://github.com/emqx/lc.git", {tag, "0.3.2"}}},
    {redbug, {git, "https://github.com/emqx/redbug", {tag, "2.0.10"}}},
    {covertool, {git, "https://github.com/zmstone/covertool", {tag, "2.0.4.1"}}},
    {gpb, "4.19.9"},
    {typerefl, {git, "https://github.com/ieQu1/typerefl", {tag, "0.9.1"}}},
    {gun, {git, "https://github.com/emqx/gun", {tag, "1.3.11"}}},
    {ehttpc, {git, "https://github.com/emqx/ehttpc", {tag, "0.4.14"}}},
    {gproc, {git, "https://github.com/emqx/gproc", {tag, "0.9.0.1"}}},
    {jiffy, {git, "https://github.com/emqx/jiffy", {tag, "1.0.6"}}},
    {cowboy, {git, "https://github.com/emqx/cowboy", {tag, "2.9.2"}}},
<<<<<<< HEAD
    {esockd, {git, "https://github.com/emqx/esockd", {tag, "5.11.2"}}},
    {rocksdb, {git, "https://github.com/emqx/erlang-rocksdb", {tag, "1.8.0-emqx-6"}}},
=======
    {esockd, {git, "https://github.com/emqx/esockd", {tag, "5.11.3"}}},
    {rocksdb, {git, "https://github.com/emqx/erlang-rocksdb", {tag, "1.8.0-emqx-5"}}},
>>>>>>> 66970358
    {ekka, {git, "https://github.com/emqx/ekka", {tag, "0.19.5"}}},
    {gen_rpc, {git, "https://github.com/emqx/gen_rpc", {tag, "3.3.1"}}},
    {grpc, {git, "https://github.com/emqx/grpc-erl", {tag, "0.6.12"}}},
    {minirest, {git, "https://github.com/emqx/minirest", {tag, "1.4.3"}}},
    {ecpool, {git, "https://github.com/emqx/ecpool", {tag, "0.5.7"}}},
    {replayq, {git, "https://github.com/emqx/replayq.git", {tag, "0.3.8"}}},
    {pbkdf2, {git, "https://github.com/emqx/erlang-pbkdf2.git", {tag, "2.0.4"}}},
    {emqtt, {git, "https://github.com/emqx/emqtt", {tag, "1.10.1"}}},
    {rulesql, {git, "https://github.com/emqx/rulesql", {tag, "0.2.1"}}},
    % NOTE: depends on recon 2.5.x
    {observer_cli, "1.7.1"},
    {system_monitor, {git, "https://github.com/ieQu1/system_monitor", {tag, "3.0.5"}}},
    {getopt, "1.0.2"},
    {snabbkaffe, {git, "https://github.com/kafka4beam/snabbkaffe.git", {tag, "1.0.10"}}},
    {hocon, {git, "https://github.com/emqx/hocon.git", {tag, "0.43.1"}}},
    {emqx_http_lib, {git, "https://github.com/emqx/emqx_http_lib.git", {tag, "0.5.3"}}},
    {esasl, {git, "https://github.com/emqx/esasl", {tag, "0.2.1"}}},
    {jose, {git, "https://github.com/potatosalad/erlang-jose", {tag, "1.11.2"}}},
    {telemetry, "1.1.0"},
    {hackney, {git, "https://github.com/emqx/hackney.git", {tag, "1.18.1-1"}}},
    %% to keep in sync with mix.exs
    {ssl_verify_fun, "1.1.7"},
    %% in conflict by erlavro and rocketmq
    {jsone, {git, "https://github.com/emqx/jsone.git", {tag, "1.7.1"}}},
    {uuid, {git, "https://github.com/okeuday/uuid.git", {tag, "v2.0.6"}}},
    {ssl_verify_fun, "1.1.7"},
    {rfc3339, {git, "https://github.com/emqx/rfc3339.git", {tag, "0.2.3"}}},
    {bcrypt, {git, "https://github.com/emqx/erlang-bcrypt.git", {tag, "0.6.2"}}},
    {ra, "2.7.3"}
]}.

{xref_ignores,
    %% schema registry is for enterprise
    [
        {emqx_schema_registry, get_all_schemas, 0},
        {emqx_schema_api, format_schema, 1},
        {emqx_schema_api, make_schema_params, 1},
        {emqx_schema_parser, decode, 3},
        {emqx_schema_parser, encode, 3},
        {emqx_schema_registry, add_schema, 1},
        {emqx_audit, log, 2},
        % generated code for protobuf
        emqx_exhook_pb,
        % generated code for protobuf
        emqx_exproto_pb
    ]}.

{eunit_opts, [verbose, {print_depth, 100}]}.

{project_plugins, [
    {erlfmt, "1.3.0"},
    {rebar3_hex, "7.0.2"},
    {rebar3_sbom, {git, "https://github.com/emqx/rebar3_sbom.git", {tag, "v0.6.1-1"}}}
]}.<|MERGE_RESOLUTION|>--- conflicted
+++ resolved
@@ -82,13 +82,8 @@
     {gproc, {git, "https://github.com/emqx/gproc", {tag, "0.9.0.1"}}},
     {jiffy, {git, "https://github.com/emqx/jiffy", {tag, "1.0.6"}}},
     {cowboy, {git, "https://github.com/emqx/cowboy", {tag, "2.9.2"}}},
-<<<<<<< HEAD
-    {esockd, {git, "https://github.com/emqx/esockd", {tag, "5.11.2"}}},
+    {esockd, {git, "https://github.com/emqx/esockd", {tag, "5.11.3"}}},
     {rocksdb, {git, "https://github.com/emqx/erlang-rocksdb", {tag, "1.8.0-emqx-6"}}},
-=======
-    {esockd, {git, "https://github.com/emqx/esockd", {tag, "5.11.3"}}},
-    {rocksdb, {git, "https://github.com/emqx/erlang-rocksdb", {tag, "1.8.0-emqx-5"}}},
->>>>>>> 66970358
     {ekka, {git, "https://github.com/emqx/ekka", {tag, "0.19.5"}}},
     {gen_rpc, {git, "https://github.com/emqx/gen_rpc", {tag, "3.3.1"}}},
     {grpc, {git, "https://github.com/emqx/grpc-erl", {tag, "0.6.12"}}},
