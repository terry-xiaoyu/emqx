%% -*- mode: erlang -*-
%% This config file is the very basic config to compile emqx
%% This allows emqx to be used as a dependency for other applications
%% such as emqx module/plugin developments and tests.

%% With the help of EMQX's rebar3 fork, the config is extended
%% with rebar.config.erl module. Final result is written to
%% rebar.config.rendered if environment DEBUG is set.

{edoc_opts, [{preprocess, true}]}.
{erl_opts, [
    warn_unused_vars,
    warn_shadow_vars,
    warn_unused_import,
    warn_obsolete_guard,
    compressed,
    nowarn_unused_import,
    {d, snk_kind, msg}
]}.

{xref_checks, [
    undefined_function_calls,
    undefined_functions,
    locals_not_used,
    deprecated_function_calls,
    warnings_as_errors,
    deprecated_functions
]}.

%% Check the forbidden mnesia calls:
{xref_queries, [
    {"E || \"mnesia\":\"dirty_delete.*\"/\".*\" : Fun", []},
    {"E || \"mnesia\":\"transaction\"/\".*\" : Fun", []},
    {"E || \"mnesia\":\"async_dirty\"/\".*\" : Fun", []},
    {"E || \"mnesia\":\"clear_table\"/\".*\" : Fun", []},
    {"E || \"mnesia\":\"create_table\"/\".*\" : Fun", []},
    {"E || \"mnesia\":\"delete_table\"/\".*\" : Fun", []}
]}.

{dialyzer, [
    {warnings, [unmatched_returns, error_handling]},
    {plt_location, "."},
    {plt_prefix, "emqx_dialyzer"},
    {plt_apps, all_apps},
    {statistics, true}
]}.

{cover_opts, [verbose]}.
{cover_export_enabled, true}.
{cover_excl_mods,
    %% generated protobuf modules
    [
        emqx_exproto_pb,
        emqx_exhook_pb,
        %% taken almost as-is from OTP
        emqx_ssl_crl_cache
    ]}.

{provider_hooks, [{pre, [{release, {relup_helper, gen_appups}}]}]}.

{post_hooks, []}.

<<<<<<< HEAD
{deps, [
    {lc, {git, "https://github.com/emqx/lc.git", {tag, "0.3.2"}}},
    {redbug, "2.0.8"},
    {covertool, {git, "https://github.com/zmstone/covertool", {tag, "2.0.4.1"}}},
    %% gpb only used to build, but not for release, pin it here to avoid fetching a wrong version due to rebar plugins scattered in all the deps
    {gpb, "4.19.5"},
    {typerefl, {git, "https://github.com/ieQu1/typerefl", {tag, "0.9.1"}}},
    {gun, {git, "https://github.com/emqx/gun", {tag, "1.3.9"}}},
    {ehttpc, {git, "https://github.com/emqx/ehttpc", {tag, "0.4.7"}}},
    {gproc, {git, "https://github.com/uwiger/gproc", {tag, "0.8.0"}}},
    {jiffy, {git, "https://github.com/emqx/jiffy", {tag, "1.0.5"}}},
    {cowboy, {git, "https://github.com/emqx/cowboy", {tag, "2.9.0"}}},
    {esockd, {git, "https://github.com/emqx/esockd", {tag, "5.9.6"}}},
    {rocksdb, {git, "https://github.com/emqx/erlang-rocksdb", {tag, "1.7.2-emqx-9"}}},
    {ekka, {git, "https://github.com/emqx/ekka", {tag, "0.14.6"}}},
    {gen_rpc, {git, "https://github.com/emqx/gen_rpc", {tag, "2.8.1"}}},
    {grpc, {git, "https://github.com/emqx/grpc-erl", {tag, "0.6.7"}}},
    {ecpool, {git, "https://github.com/emqx/ecpool", {tag, "0.5.3"}}},
    {replayq, {git, "https://github.com/emqx/replayq.git", {tag, "0.3.7"}}},
    {minirest, {git, "https://github.com/emqx/minirest", {tag, "1.3.9"}}},
    {pbkdf2, {git, "https://github.com/emqx/erlang-pbkdf2.git", {tag, "2.0.4"}}},
    {emqtt, {git, "https://github.com/emqx/emqtt", {tag, "1.8.5"}}},
    {rulesql, {git, "https://github.com/emqx/rulesql", {tag, "0.1.5"}}},
    % NOTE: depends on recon 2.5.x
    {observer_cli, "1.7.1"},
    {system_monitor, {git, "https://github.com/ieQu1/system_monitor", {tag, "3.0.3"}}},
    {getopt, "1.0.2"},
    {snabbkaffe, {git, "https://github.com/kafka4beam/snabbkaffe.git", {tag, "1.0.7"}}},
    {hocon, {git, "https://github.com/emqx/hocon.git", {tag, "0.38.0"}}},
    {emqx_http_lib, {git, "https://github.com/emqx/emqx_http_lib.git", {tag, "0.5.2"}}},
    {esasl, {git, "https://github.com/emqx/esasl", {tag, "0.2.0"}}},
    {jose, {git, "https://github.com/potatosalad/erlang-jose", {tag, "1.11.2"}}},
    {telemetry, "1.1.0"},
    {hackney, {git, "https://github.com/emqx/hackney.git", {tag, "1.18.1-1"}}}
]}.
=======
{deps,
    [ {lc, {git, "https://github.com/emqx/lc.git", {tag, "0.3.2"}}}
    , {redbug, "2.0.8"}
    , {covertool, {git, "https://github.com/zmstone/covertool", {tag, "2.0.4.1"}}}
    , {gpb, "4.19.7"}
    , {typerefl, {git, "https://github.com/ieQu1/typerefl", {tag, "0.9.1"}}}
    , {gun, {git, "https://github.com/emqx/gun", {tag, "1.3.9"}}}
    , {ehttpc, {git, "https://github.com/emqx/ehttpc", {tag, "0.4.7"}}}
    , {gproc, {git, "https://github.com/uwiger/gproc", {tag, "0.8.0"}}}
    , {jiffy, {git, "https://github.com/emqx/jiffy", {tag, "1.0.5"}}}
    , {cowboy, {git, "https://github.com/emqx/cowboy", {tag, "2.9.0"}}}
    , {esockd, {git, "https://github.com/emqx/esockd", {tag, "5.9.6"}}}
    , {rocksdb, {git, "https://github.com/emqx/erlang-rocksdb", {tag, "1.7.2-emqx-9"}}}
    , {ekka, {git, "https://github.com/emqx/ekka", {tag, "0.14.6"}}}
    , {gen_rpc, {git, "https://github.com/emqx/gen_rpc", {tag, "2.8.1"}}}
    , {grpc, {git, "https://github.com/emqx/grpc-erl", {tag, "0.6.7"}}}
    , {minirest, {git, "https://github.com/emqx/minirest", {tag, "1.3.8"}}}
    , {ecpool, {git, "https://github.com/emqx/ecpool", {tag, "0.5.3"}}}
    , {replayq, {git, "https://github.com/emqx/replayq.git", {tag, "0.3.7"}}}
    , {pbkdf2, {git, "https://github.com/emqx/erlang-pbkdf2.git", {tag, "2.0.4"}}}
    , {emqtt, {git, "https://github.com/emqx/emqtt", {tag, "1.8.5"}}}
    , {rulesql, {git, "https://github.com/emqx/rulesql", {tag, "0.1.5"}}}
    , {observer_cli, "1.7.1"} % NOTE: depends on recon 2.5.x
    , {system_monitor, {git, "https://github.com/ieQu1/system_monitor", {tag, "3.0.3"}}}
    , {getopt, "1.0.2"}
    , {snabbkaffe, {git, "https://github.com/kafka4beam/snabbkaffe.git", {tag, "1.0.7"}}}
    , {hocon, {git, "https://github.com/emqx/hocon.git", {tag, "0.39.2"}}}
    , {emqx_http_lib, {git, "https://github.com/emqx/emqx_http_lib.git", {tag, "0.5.2"}}}
    , {esasl, {git, "https://github.com/emqx/esasl", {tag, "0.2.0"}}}
    , {jose, {git, "https://github.com/potatosalad/erlang-jose", {tag, "1.11.2"}}}
    , {telemetry, "1.1.0"}
    , {hackney, {git, "https://github.com/emqx/hackney.git", {tag, "1.18.1-1"}}}
    %% in conflict by erlavro and rocketmq
    , {jsone, {git, "https://github.com/emqx/jsone.git", {tag, "1.7.1"}}}
    ]}.
>>>>>>> 34afa162

{xref_ignores,
    %% schema registry is for enterprise
    [
        {emqx_schema_registry, get_all_schemas, 0},
        {emqx_schema_api, format_schema, 1},
        {emqx_schema_api, make_schema_params, 1},
        {emqx_schema_parser, decode, 3},
        {emqx_schema_parser, encode, 3},
        {emqx_schema_registry, add_schema, 1},
        % generated code for protobuf
        emqx_exhook_pb,
        % generated code for protobuf
        emqx_exproto_pb
    ]}.

{project_plugins, [
    erlfmt,
    {rebar3_hex, "7.0.2"},
    {rebar3_sbom, {git, "https://github.com/emqx/rebar3_sbom.git", {tag, "v0.6.1-1"}}}
]}.<|MERGE_RESOLUTION|>--- conflicted
+++ resolved
@@ -7,35 +7,24 @@
 %% with rebar.config.erl module. Final result is written to
 %% rebar.config.rendered if environment DEBUG is set.
 
-{edoc_opts, [{preprocess, true}]}.
-{erl_opts, [
-    warn_unused_vars,
-    warn_shadow_vars,
-    warn_unused_import,
-    warn_obsolete_guard,
-    compressed,
-    nowarn_unused_import,
-    {d, snk_kind, msg}
-]}.
+{edoc_opts, [{preprocess,true}]}.
+{erl_opts, [warn_unused_vars,warn_shadow_vars,warn_unused_import,
+            warn_obsolete_guard,compressed, nowarn_unused_import,
+            {d, snk_kind, msg}
+           ]}.
 
-{xref_checks, [
-    undefined_function_calls,
-    undefined_functions,
-    locals_not_used,
-    deprecated_function_calls,
-    warnings_as_errors,
-    deprecated_functions
-]}.
+{xref_checks,[undefined_function_calls,undefined_functions,locals_not_used,
+              deprecated_function_calls,warnings_as_errors,deprecated_functions]}.
 
 %% Check the forbidden mnesia calls:
-{xref_queries, [
-    {"E || \"mnesia\":\"dirty_delete.*\"/\".*\" : Fun", []},
-    {"E || \"mnesia\":\"transaction\"/\".*\" : Fun", []},
-    {"E || \"mnesia\":\"async_dirty\"/\".*\" : Fun", []},
-    {"E || \"mnesia\":\"clear_table\"/\".*\" : Fun", []},
-    {"E || \"mnesia\":\"create_table\"/\".*\" : Fun", []},
-    {"E || \"mnesia\":\"delete_table\"/\".*\" : Fun", []}
-]}.
+{xref_queries,
+ [ {"E || \"mnesia\":\"dirty_delete.*\"/\".*\" : Fun", []}
+ , {"E || \"mnesia\":\"transaction\"/\".*\" : Fun", []}
+ , {"E || \"mnesia\":\"async_dirty\"/\".*\" : Fun", []}
+ , {"E || \"mnesia\":\"clear_table\"/\".*\" : Fun", []}
+ , {"E || \"mnesia\":\"create_table\"/\".*\" : Fun", []}
+ , {"E || \"mnesia\":\"delete_table\"/\".*\" : Fun", []}
+ ]}.
 
 {dialyzer, [
     {warnings, [unmatched_returns, error_handling]},
@@ -43,60 +32,23 @@
     {plt_prefix, "emqx_dialyzer"},
     {plt_apps, all_apps},
     {statistics, true}
-]}.
+   ]
+}.
 
 {cover_opts, [verbose]}.
 {cover_export_enabled, true}.
 {cover_excl_mods,
-    %% generated protobuf modules
-    [
-        emqx_exproto_pb,
-        emqx_exhook_pb,
-        %% taken almost as-is from OTP
-        emqx_ssl_crl_cache
-    ]}.
+ [ %% generated protobuf modules
+   emqx_exproto_pb,
+   emqx_exhook_pb,
+   %% taken almost as-is from OTP
+   emqx_ssl_crl_cache
+ ]}.
 
 {provider_hooks, [{pre, [{release, {relup_helper, gen_appups}}]}]}.
 
-{post_hooks, []}.
+{post_hooks,[]}.
 
-<<<<<<< HEAD
-{deps, [
-    {lc, {git, "https://github.com/emqx/lc.git", {tag, "0.3.2"}}},
-    {redbug, "2.0.8"},
-    {covertool, {git, "https://github.com/zmstone/covertool", {tag, "2.0.4.1"}}},
-    %% gpb only used to build, but not for release, pin it here to avoid fetching a wrong version due to rebar plugins scattered in all the deps
-    {gpb, "4.19.5"},
-    {typerefl, {git, "https://github.com/ieQu1/typerefl", {tag, "0.9.1"}}},
-    {gun, {git, "https://github.com/emqx/gun", {tag, "1.3.9"}}},
-    {ehttpc, {git, "https://github.com/emqx/ehttpc", {tag, "0.4.7"}}},
-    {gproc, {git, "https://github.com/uwiger/gproc", {tag, "0.8.0"}}},
-    {jiffy, {git, "https://github.com/emqx/jiffy", {tag, "1.0.5"}}},
-    {cowboy, {git, "https://github.com/emqx/cowboy", {tag, "2.9.0"}}},
-    {esockd, {git, "https://github.com/emqx/esockd", {tag, "5.9.6"}}},
-    {rocksdb, {git, "https://github.com/emqx/erlang-rocksdb", {tag, "1.7.2-emqx-9"}}},
-    {ekka, {git, "https://github.com/emqx/ekka", {tag, "0.14.6"}}},
-    {gen_rpc, {git, "https://github.com/emqx/gen_rpc", {tag, "2.8.1"}}},
-    {grpc, {git, "https://github.com/emqx/grpc-erl", {tag, "0.6.7"}}},
-    {ecpool, {git, "https://github.com/emqx/ecpool", {tag, "0.5.3"}}},
-    {replayq, {git, "https://github.com/emqx/replayq.git", {tag, "0.3.7"}}},
-    {minirest, {git, "https://github.com/emqx/minirest", {tag, "1.3.9"}}},
-    {pbkdf2, {git, "https://github.com/emqx/erlang-pbkdf2.git", {tag, "2.0.4"}}},
-    {emqtt, {git, "https://github.com/emqx/emqtt", {tag, "1.8.5"}}},
-    {rulesql, {git, "https://github.com/emqx/rulesql", {tag, "0.1.5"}}},
-    % NOTE: depends on recon 2.5.x
-    {observer_cli, "1.7.1"},
-    {system_monitor, {git, "https://github.com/ieQu1/system_monitor", {tag, "3.0.3"}}},
-    {getopt, "1.0.2"},
-    {snabbkaffe, {git, "https://github.com/kafka4beam/snabbkaffe.git", {tag, "1.0.7"}}},
-    {hocon, {git, "https://github.com/emqx/hocon.git", {tag, "0.38.0"}}},
-    {emqx_http_lib, {git, "https://github.com/emqx/emqx_http_lib.git", {tag, "0.5.2"}}},
-    {esasl, {git, "https://github.com/emqx/esasl", {tag, "0.2.0"}}},
-    {jose, {git, "https://github.com/potatosalad/erlang-jose", {tag, "1.11.2"}}},
-    {telemetry, "1.1.0"},
-    {hackney, {git, "https://github.com/emqx/hackney.git", {tag, "1.18.1-1"}}}
-]}.
-=======
 {deps,
     [ {lc, {git, "https://github.com/emqx/lc.git", {tag, "0.3.2"}}}
     , {redbug, "2.0.8"}
@@ -132,25 +84,22 @@
     %% in conflict by erlavro and rocketmq
     , {jsone, {git, "https://github.com/emqx/jsone.git", {tag, "1.7.1"}}}
     ]}.
->>>>>>> 34afa162
 
 {xref_ignores,
-    %% schema registry is for enterprise
-    [
-        {emqx_schema_registry, get_all_schemas, 0},
-        {emqx_schema_api, format_schema, 1},
-        {emqx_schema_api, make_schema_params, 1},
-        {emqx_schema_parser, decode, 3},
-        {emqx_schema_parser, encode, 3},
-        {emqx_schema_registry, add_schema, 1},
-        % generated code for protobuf
-        emqx_exhook_pb,
-        % generated code for protobuf
-        emqx_exproto_pb
-    ]}.
+ [ %% schema registry is for enterprise
+  {emqx_schema_registry,get_all_schemas,0},
+  {emqx_schema_api,format_schema,1},
+  {emqx_schema_api,make_schema_params,1},
+  {emqx_schema_parser,decode,3},
+  {emqx_schema_parser,encode,3},
+  {emqx_schema_registry,add_schema,1},
+  emqx_exhook_pb, % generated code for protobuf
+  emqx_exproto_pb % generated code for protobuf
+]}.
 
-{project_plugins, [
-    erlfmt,
+{project_plugins,
+  [ erlfmt,
     {rebar3_hex, "7.0.2"},
-    {rebar3_sbom, {git, "https://github.com/emqx/rebar3_sbom.git", {tag, "v0.6.1-1"}}}
+    {rebar3_sbom,
+      {git, "https://github.com/emqx/rebar3_sbom.git", {tag, "v0.6.1-1"}}}
 ]}.