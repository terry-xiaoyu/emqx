--- conflicted
+++ resolved
@@ -18,12 +18,7 @@
           path: source
           fetch-depth: 0
       - id: detect-profiles
-<<<<<<< HEAD
-        working-directory: source
-        uses: ./.github/actions/detect-profiles
-=======
         uses: ./source/.github/actions/detect-profiles
->>>>>>> 41a488b6
         with:
           ci_git_token: ${{ secrets.CI_GIT_TOKEN }}
 
