--- conflicted
+++ resolved
@@ -9,11 +9,7 @@
     strategy:
       matrix:
         erl_otp:
-<<<<<<< HEAD
-        - erl23.3.4.9-3
-=======
         - 24.1.5-3
->>>>>>> 7fc3f25d
         os:
         - ubuntu20.04
 
