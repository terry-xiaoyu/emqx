--- conflicted
+++ resolved
@@ -74,17 +74,8 @@
         }).
 
 -record(delivery, {
-<<<<<<< HEAD
-          %% Sender of the delivery
-          sender  :: pid(),
-          %% The message delivered
-          message :: #message{},
-          %% Dispatches of the message
-          results :: list()
-=======
           sender  :: pid(),      %% Sender of the delivery
           message :: #message{}  %% The message delivered
->>>>>>> 20a7ed6f
         }).
 
 %%--------------------------------------------------------------------
