defmodule EMQXUmbrella.MixProject do
  use Mix.Project

  @moduledoc """

  The purpose of this file is to configure the release of EMQX under
  Mix.  Since EMQX uses its own configuration conventions and startup
  procedures, one cannot simply use `iex -S mix`.  Instead, it's
  recommendd to build and use the release.

  ## Profiles

  To control the profile and edition to build, we case split on the
  MIX_ENV value.

  The following profiles are valid:

    * `emqx`
    * `emqx-enterprise`
    * `emqx-pkg`
    * `emqx-enterprise-pkg`
    * `dev` -> same as `emqx`, for convenience

  ## Release Environment Variables

  The release build is controlled by a few environment variables.

    * `ELIXIR_MAKE_TAR` - If set to `yes`, will produce a `.tar.gz`
      tarball along with the release.
  """

  def project() do
    profile_info = check_profile!()
    version = pkg_vsn()

    [
      app: :emqx_mix,
      version: version,
      deps: deps(profile_info, version),
      releases: releases()
    ]
  end

  defp deps(profile_info, version) do
    # we need several overrides here because dependencies specify
    # other exact versions, and not ranges.
    [
      {:lc, github: "emqx/lc", tag: "0.3.2", override: true},
      {:redbug, "2.0.8"},
      {:covertool, github: "zmstone/covertool", tag: "2.0.4.1", override: true},
      {:typerefl, github: "ieQu1/typerefl", tag: "0.9.1", override: true},
      {:ehttpc, github: "emqx/ehttpc", tag: "0.4.8", override: true},
      {:gproc, github: "emqx/gproc", tag: "0.9.0.1", override: true},
      {:jiffy, github: "emqx/jiffy", tag: "1.0.5", override: true},
      {:cowboy, github: "emqx/cowboy", tag: "2.9.0", override: true},
      {:esockd, github: "emqx/esockd", tag: "5.9.6", override: true},
      {:rocksdb, github: "emqx/erlang-rocksdb", tag: "1.7.2-emqx-9", override: true},
      {:ekka, github: "emqx/ekka", tag: "0.15.1", override: true},
      {:gen_rpc, github: "emqx/gen_rpc", tag: "2.8.1", override: true},
      {:grpc, github: "emqx/grpc-erl", tag: "0.6.7", override: true},
      {:minirest, github: "emqx/minirest", tag: "1.3.9", override: true},
      {:ecpool, github: "emqx/ecpool", tag: "0.5.3", override: true},
      {:replayq, github: "emqx/replayq", tag: "0.3.7", override: true},
      {:pbkdf2, github: "emqx/erlang-pbkdf2", tag: "2.0.4", override: true},
      # maybe forbid to fetch quicer
      {:emqtt,
       github: "emqx/emqtt", tag: "1.8.5", override: true, system_env: maybe_no_quic_env()},
      {:rulesql, github: "emqx/rulesql", tag: "0.1.6"},
      {:observer_cli, "1.7.1"},
      {:system_monitor, github: "ieQu1/system_monitor", tag: "3.0.3"},
      {:telemetry, "1.1.0"},
      # in conflict by emqtt and hocon
      {:getopt, "1.0.2", override: true},
      {:snabbkaffe, github: "kafka4beam/snabbkaffe", tag: "1.0.8", override: true},
      {:hocon, github: "emqx/hocon", tag: "0.39.6", override: true},
      {:emqx_http_lib, github: "emqx/emqx_http_lib", tag: "0.5.2", override: true},
      {:esasl, github: "emqx/esasl", tag: "0.2.0"},
      {:jose, github: "potatosalad/erlang-jose", tag: "1.11.2"},
      # in conflict by ehttpc and emqtt
      {:gun, github: "emqx/gun", tag: "1.3.9", override: true},
      # in conflict by emqx_connector and system_monitor
      {:epgsql, github: "emqx/epgsql", tag: "4.7.0.1", override: true},
      # in conflict by emqx and observer_cli
      {:recon, github: "ferd/recon", tag: "2.5.1", override: true},
      {:jsx, github: "talentdeficit/jsx", tag: "v3.1.0", override: true},
      # in conflict by erlavro and rocketmq
      {:jsone, github: "emqx/jsone", tag: "1.7.1", override: true},
      # dependencies of dependencies; we choose specific refs to match
      # what rebar3 chooses.
      # in conflict by gun and emqtt
      {:cowlib,
       github: "ninenines/cowlib", ref: "c6553f8308a2ca5dcd69d845f0a7d098c40c3363", override: true},
      # in conflict by cowboy_swagger and cowboy
      {:ranch,
       github: "ninenines/ranch", ref: "a692f44567034dacf5efcaa24a24183788594eb7", override: true},
      # in conflict by grpc and eetcd
      {:gpb, "4.19.7", override: true, runtime: false},
      {:hackney, github: "emqx/hackney", tag: "1.18.1-1", override: true}
    ] ++
      emqx_apps(profile_info, version) ++
      enterprise_deps(profile_info) ++ bcrypt_dep() ++ jq_dep() ++ quicer_dep()
  end

  defp emqx_apps(profile_info, version) do
    apps = umbrella_apps() ++ enterprise_apps(profile_info)
    set_emqx_app_system_env(apps, profile_info, version)
  end

  defp umbrella_apps() do
    enterprise_apps = enterprise_umbrella_apps()

    "apps/*"
    |> Path.wildcard()
    |> Enum.map(fn path ->
      app =
        path
        |> Path.basename()
        |> String.to_atom()

      {app, path: path, manager: :rebar3, override: true}
    end)
    |> Enum.reject(fn dep_spec ->
      dep_spec
      |> elem(0)
      |> then(&MapSet.member?(enterprise_apps, &1))
    end)
  end

  defp enterprise_apps(_profile_info = %{edition_type: :enterprise}) do
    umbrella_apps =
      Enum.map(enterprise_umbrella_apps(), fn app_name ->
        path = "apps/#{app_name}"
        {app_name, path: path, manager: :rebar3, override: true}
      end)

    "lib-ee/*"
    |> Path.wildcard()
    |> Enum.filter(&File.dir?/1)
    |> Enum.map(fn path ->
      app =
        path
        |> Path.basename()
        |> String.to_atom()

      {app, path: path, manager: :rebar3, override: true}
    end)
    |> Enum.concat(umbrella_apps)
  end

  defp enterprise_apps(_profile_info) do
    []
  end

  # need to remove those when listing `/apps/`...
  defp enterprise_umbrella_apps() do
    MapSet.new([
      :emqx_bridge_kafka,
      :emqx_bridge_gcp_pubsub,
      :emqx_bridge_cassandra,
      :emqx_bridge_opents,
      :emqx_bridge_dynamo,
      :emqx_bridge_hstreamdb,
      :emqx_bridge_influxdb,
      :emqx_bridge_iotdb,
      :emqx_bridge_matrix,
      :emqx_bridge_mongodb,
      :emqx_bridge_mysql,
      :emqx_bridge_pgsql,
      :emqx_bridge_redis,
      :emqx_bridge_rocketmq,
      :emqx_bridge_tdengine,
      :emqx_bridge_timescale,
      :emqx_bridge_sqlserver,
      :emqx_bridge_pulsar,
      :emqx_oracle,
      :emqx_bridge_oracle,
      :emqx_bridge_rabbitmq,
<<<<<<< HEAD
      :emqx_bridge_clickhouse
=======
      :emqx_ft,
      :emqx_s3
>>>>>>> a35c510c
    ])
  end

  defp enterprise_deps(_profile_info = %{edition_type: :enterprise}) do
    [
      {:hstreamdb_erl, github: "hstreamdb/hstreamdb_erl", tag: "0.2.5"},
      {:influxdb, github: "emqx/influxdb-client-erl", tag: "1.1.9", override: true},
      {:wolff, github: "kafka4beam/wolff", tag: "1.7.5"},
      {:kafka_protocol, github: "kafka4beam/kafka_protocol", tag: "4.1.2", override: true},
      {:brod_gssapi, github: "kafka4beam/brod_gssapi", tag: "v0.1.0"},
      {:brod, github: "kafka4beam/brod", tag: "3.16.8"},
      {:snappyer, "1.2.8", override: true},
      {:crc32cer, "0.1.8", override: true},
      {:supervisor3, "1.1.12", override: true},
<<<<<<< HEAD
      {:erlcloud, github: "emqx/erlcloud", tag: "3.5.16-emqx-1", override: true},
      # erlcloud's rebar.config requires rebar3 and does not support Mix,
      # so it tries to fetch deps from git. We need to override this.
      {:lhttpc, "1.6.2", override: true},
      {:eini, "1.2.9", override: true},
      {:base16, "1.0.0", override: true},
      # end of erlcloud's deps
=======
>>>>>>> a35c510c
      {:opentsdb, github: "emqx/opentsdb-client-erl", tag: "v0.5.1", override: true},
      # The following two are dependencies of rabbit_common. They are needed here to
      # make mix not complain about conflicting versions
      {:thoas, github: "emqx/thoas", tag: "v1.0.0", override: true},
      {:credentials_obfuscation,
       github: "emqx/credentials-obfuscation", tag: "v3.2.0", override: true},
      {:rabbit_common,
       github: "emqx/rabbitmq-server",
       tag: "v3.11.13-emqx",
       sparse: "deps/rabbit_common",
       override: true},
      {:amqp_client,
       github: "emqx/rabbitmq-server",
       tag: "v3.11.13-emqx",
       sparse: "deps/amqp_client",
       override: true},
      {:erlcloud, github: "emqx/erlcloud", tag: "3.6.8-emqx-1", override: true},
      # erlcloud's rebar.config requires rebar3 and does not support Mix,
      # so it tries to fetch deps from git. We need to override this.
      {:lhttpc, github: "erlcloud/lhttpc", tag: "1.6.2", override: true},
      {:eini, "1.2.9", override: true},
      {:base16, "1.0.0", override: true}
      # end of erlcloud's deps
    ]
  end

  defp enterprise_deps(_profile_info) do
    []
  end

  defp set_emqx_app_system_env(apps, profile_info, version) do
    system_env = emqx_app_system_env(profile_info, version) ++ maybe_no_quic_env()

    Enum.map(
      apps,
      fn {app, opts} ->
        {app,
         Keyword.update(
           opts,
           :system_env,
           system_env,
           &Keyword.merge(&1, system_env)
         )}
      end
    )
  end

  def emqx_app_system_env(profile_info, version) do
    erlc_options(profile_info, version)
    |> dump_as_erl()
    |> then(&[{"ERL_COMPILER_OPTIONS", &1}])
  end

  defp erlc_options(%{edition_type: edition_type}, version) do
    [
      :debug_info,
      {:compile_info, [{:emqx_vsn, String.to_charlist(version)}]},
      {:d, :EMQX_RELEASE_EDITION, erlang_edition(edition_type)},
      {:d, :snk_kind, :msg}
    ]
  end

  def maybe_no_quic_env() do
    if not enable_quicer?() do
      [{"BUILD_WITHOUT_QUIC", "true"}]
    else
      []
    end
  end

  defp releases() do
    [
      emqx: fn ->
        %{
          release_type: release_type,
          package_type: package_type,
          edition_type: edition_type
        } = check_profile!()

        base_steps = [
          &make_docs(&1),
          :assemble,
          &create_RELEASES/1,
          &copy_files(&1, release_type, package_type, edition_type),
          &copy_escript(&1, "nodetool"),
          &copy_escript(&1, "install_upgrade.escript")
        ]

        steps =
          if System.get_env("ELIXIR_MAKE_TAR") == "yes" do
            base_steps ++ [&prepare_tar_overlays/1, :tar]
          else
            base_steps
          end

        [
          applications: applications(edition_type),
          skip_mode_validation_for: [
            :emqx_gateway,
            :emqx_gateway_stomp,
            :emqx_gateway_mqttsn,
            :emqx_gateway_coap,
            :emqx_gateway_lwm2m,
            :emqx_gateway_exproto,
            :emqx_dashboard,
            :emqx_resource,
            :emqx_connector,
            :emqx_exhook,
            :emqx_bridge,
            :emqx_modules,
            :emqx_management,
            :emqx_statsd,
            :emqx_retainer,
            :emqx_prometheus,
            :emqx_auto_subscribe,
            :emqx_slow_subs,
            :emqx_plugins
          ],
          steps: steps,
          strip_beams: false
        ]
      end
    ]
  end

  def applications(edition_type) do
    [
      crypto: :permanent,
      public_key: :permanent,
      asn1: :permanent,
      syntax_tools: :permanent,
      ssl: :permanent,
      os_mon: :permanent,
      inets: :permanent,
      compiler: :permanent,
      runtime_tools: :permanent,
      redbug: :permanent,
      xmerl: :permanent,
      hocon: :load,
      telemetry: :permanent,
      emqx: :load,
      emqx_conf: :load,
      emqx_machine: :permanent
    ] ++
      if(enable_rocksdb?(),
        do: [mnesia_rocksdb: :load],
        else: []
      ) ++
      [
        mnesia: :load,
        ekka: :load,
        emqx_plugin_libs: :load,
        esasl: :load,
        observer_cli: :permanent,
        tools: :permanent,
        covertool: :load,
        system_monitor: :load,
        emqx_utils: :load,
        emqx_http_lib: :permanent,
        emqx_resource: :permanent,
        emqx_connector: :permanent,
        emqx_authn: :permanent,
        emqx_authz: :permanent,
        emqx_auto_subscribe: :permanent,
        emqx_gateway: :permanent,
        emqx_gateway_stomp: :permanent,
        emqx_gateway_mqttsn: :permanent,
        emqx_gateway_coap: :permanent,
        emqx_gateway_lwm2m: :permanent,
        emqx_gateway_exproto: :permanent,
        emqx_exhook: :permanent,
        emqx_bridge: :permanent,
        emqx_rule_engine: :permanent,
        emqx_modules: :permanent,
        emqx_management: :permanent,
        emqx_dashboard: :permanent,
        emqx_retainer: :permanent,
        emqx_statsd: :permanent,
        emqx_prometheus: :permanent,
        emqx_psk: :permanent,
        emqx_slow_subs: :permanent,
        emqx_plugins: :permanent,
        emqx_mix: :none
      ] ++
      if(enable_quicer?(), do: [quicer: :permanent], else: []) ++
      if(enable_bcrypt?(), do: [bcrypt: :permanent], else: []) ++
      if(enable_jq?(), do: [jq: :load], else: []) ++
      if(is_app(:observer),
        do: [observer: :load],
        else: []
      ) ++
      if(edition_type == :enterprise,
        do: [
          emqx_license: :permanent,
          emqx_enterprise: :load,
          emqx_ee_connector: :permanent,
          emqx_ee_bridge: :permanent,
          emqx_bridge_kafka: :permanent,
          emqx_bridge_pulsar: :permanent,
          emqx_bridge_gcp_pubsub: :permanent,
          emqx_bridge_cassandra: :permanent,
          emqx_bridge_opents: :permanent,
          emqx_bridge_clickhouse: :permanent,
          emqx_bridge_dynamo: :permanent,
          emqx_bridge_hstreamdb: :permanent,
          emqx_bridge_influxdb: :permanent,
          emqx_bridge_iotdb: :permanent,
          emqx_bridge_matrix: :permanent,
          emqx_bridge_mongodb: :permanent,
          emqx_bridge_mysql: :permanent,
          emqx_bridge_pgsql: :permanent,
          emqx_bridge_redis: :permanent,
          emqx_bridge_rocketmq: :permanent,
          emqx_bridge_tdengine: :permanent,
          emqx_bridge_timescale: :permanent,
          emqx_bridge_sqlserver: :permanent,
          emqx_oracle: :permanent,
          emqx_bridge_oracle: :permanent,
          emqx_bridge_rabbitmq: :permanent,
          emqx_ee_schema_registry: :permanent,
          emqx_eviction_agent: :permanent,
          emqx_node_rebalance: :permanent,
          emqx_ft: :permanent
        ],
        else: []
      )
  end

  defp is_app(name) do
    case Application.load(name) do
      :ok ->
        true

      {:error, {:already_loaded, _}} ->
        true

      _ ->
        false
    end
  end

  def check_profile!() do
    valid_envs = [
      :dev,
      :emqx,
      :"emqx-pkg",
      :"emqx-enterprise",
      :"emqx-enterprise-pkg"
    ]

    if Mix.env() not in valid_envs do
      formatted_envs =
        valid_envs
        |> Enum.map(&"  * #{&1}")
        |> Enum.join("\n")

      Mix.raise("""
      Invalid env #{Mix.env()}.  Valid options are:
      #{formatted_envs}
      """)
    end

    {
      release_type,
      package_type,
      edition_type
    } =
      case Mix.env() do
        :dev ->
          {:cloud, :bin, :community}

        :emqx ->
          {:cloud, :bin, :community}

        :"emqx-enterprise" ->
          {:cloud, :bin, :enterprise}

        :"emqx-pkg" ->
          {:cloud, :pkg, :community}

        :"emqx-enterprise-pkg" ->
          {:cloud, :pkg, :enterprise}
      end

    normalize_env!()

    %{
      release_type: release_type,
      package_type: package_type,
      edition_type: edition_type
    }
  end

  #############################################################################
  #  Custom Steps
  #############################################################################

  defp make_docs(release) do
    profile = System.get_env("MIX_ENV")
    os_cmd("build", [profile, "docs"])
    release
  end

  defp copy_files(release, release_type, package_type, edition_type) do
    overwrite? = Keyword.get(release.options, :overwrite, false)

    bin = Path.join(release.path, "bin")
    etc = Path.join(release.path, "etc")
    log = Path.join(release.path, "log")
    plugins = Path.join(release.path, "plugins")

    Mix.Generator.create_directory(bin)
    Mix.Generator.create_directory(etc)
    Mix.Generator.create_directory(log)
    Mix.Generator.create_directory(plugins)
    Mix.Generator.create_directory(Path.join(etc, "certs"))

    Enum.each(
      ["mnesia", "configs", "patches", "scripts"],
      fn dir ->
        path = Path.join([release.path, "data", dir])
        Mix.Generator.create_directory(path)
      end
    )

    Mix.Generator.copy_file(
      "apps/emqx_authz/etc/acl.conf",
      Path.join(etc, "acl.conf"),
      force: overwrite?
    )

    # required by emqx_authz
    File.cp_r!(
      "apps/emqx/etc/certs",
      Path.join(etc, "certs")
    )

    profile = System.get_env("MIX_ENV")

    Mix.Generator.copy_file(
      "_build/docgen/#{profile}/emqx.conf.example",
      Path.join(etc, "emqx.conf.example"),
      force: overwrite?
    )

    # this is required by the produced escript / nodetool
    Mix.Generator.copy_file(
      Path.join(release.version_path, "start_clean.boot"),
      Path.join(bin, "no_dot_erlang.boot"),
      force: overwrite?
    )

    assigns = template_vars(release, release_type, package_type, edition_type)

    # This is generated by `scripts/merge-config.escript` or `make merge-config`
    # So, this should be run before the release.
    # TODO: run as a "compiler" step???
    render_template(
      "apps/emqx_conf/etc/emqx.conf.all",
      assigns,
      Path.join(etc, "emqx.conf")
    )

    if edition_type == :enterprise do
      render_template(
        "apps/emqx_conf/etc/emqx-enterprise.conf.all",
        assigns,
        Path.join(etc, "emqx-enterprise.conf")
      )
    end

    render_template(
      "rel/emqx_vars",
      assigns,
      Path.join([release.path, "releases", "emqx_vars"])
    )

    vm_args_template_path =
      case release_type do
        :cloud ->
          "apps/emqx/etc/vm.args.cloud"
      end

    render_template(
      vm_args_template_path,
      assigns,
      [
        Path.join(etc, "vm.args"),
        Path.join(release.version_path, "vm.args")
      ]
    )

    for name <- [
          "emqx",
          "emqx_ctl"
        ] do
      Mix.Generator.copy_file(
        "bin/#{name}",
        Path.join(bin, name),
        force: overwrite?
      )

      # Files with the version appended are expected by the release
      # upgrade script `install_upgrade.escript`
      Mix.Generator.copy_file(
        Path.join(bin, name),
        Path.join(bin, name <> "-#{release.version}"),
        force: overwrite?
      )
    end

    for base_name <- ["emqx", "emqx_ctl"],
        suffix <- ["", "-#{release.version}"] do
      name = base_name <> suffix
      File.chmod!(Path.join(bin, name), 0o755)
    end

    Mix.Generator.copy_file(
      "bin/node_dump",
      Path.join(bin, "node_dump"),
      force: overwrite?
    )

    File.chmod!(Path.join(bin, "node_dump"), 0o755)

    Mix.Generator.copy_file(
      "bin/emqx_cluster_rescue",
      Path.join(bin, "emqx_cluster_rescue"),
      force: overwrite?
    )

    File.chmod!(Path.join(bin, "emqx_cluster_rescue"), 0o755)

    render_template(
      "rel/BUILD_INFO",
      assigns,
      Path.join(release.version_path, "BUILD_INFO")
    )

    release
  end

  defp render_template(template, assigns, target) when is_binary(target) do
    render_template(template, assigns, [target])
  end

  defp render_template(template, assigns, tartgets) when is_list(tartgets) do
    rendered =
      File.read!(template)
      |> from_rebar_to_eex_template()
      |> EEx.eval_string(assigns)

    for target <- tartgets do
      File.write!(target, rendered)
    end
  end

  # needed by nodetool and by release_handler
  defp create_RELEASES(release) do
    apps =
      Enum.map(release.applications, fn {app_name, app_props} ->
        app_vsn = Keyword.fetch!(app_props, :vsn)

        app_path =
          "./lib"
          |> Path.join("#{app_name}-#{app_vsn}")
          |> to_charlist()

        {app_name, app_vsn, app_path}
      end)

    release_entry = [
      {
        :release,
        to_charlist(release.name),
        to_charlist(release.version),
        release.erts_version,
        apps,
        :permanent
      }
    ]

    release.path
    |> Path.join("releases")
    |> Path.join("RELEASES")
    |> File.open!([:write, :utf8], fn handle ->
      IO.puts(handle, "%% coding: utf-8")
      :io.format(handle, ~c"~tp.~n", [release_entry])
    end)

    release
  end

  defp copy_escript(release, escript_name) do
    [shebang, rest] =
      "bin/#{escript_name}"
      |> File.read!()
      |> String.split("\n", parts: 2)

    # the elixir version of escript + start.boot required the boot_var
    # RELEASE_LIB to be defined.
    boot_var = "%%!-boot_var RELEASE_LIB $RUNNER_ROOT_DIR/lib"

    # Files with the version appended are expected by the release
    # upgrade script `install_upgrade.escript`
    Enum.each(
      [escript_name, escript_name <> "-" <> release.version],
      fn name ->
        path = Path.join([release.path, "bin", name])
        File.write!(path, [shebang, "\n", boot_var, "\n", rest])
      end
    )

    release
  end

  # The `:tar` built-in step in Mix Release does not currently add the
  # `etc` directory into the resulting tarball.  The workaround is to
  # add those to the `:overlays` key before running `:tar`.
  # See: https://hexdocs.pm/mix/1.13.4/Mix.Release.html#__struct__/0
  defp prepare_tar_overlays(release) do
    Map.update!(
      release,
      :overlays,
      &[
        "etc",
        "data",
        "plugins",
        "bin/node_dump"
        | &1
      ]
    )
  end

  #############################################################################
  #  Helper functions
  #############################################################################

  defp template_vars(release, release_type, :bin = _package_type, edition_type) do
    [
      emqx_default_erlang_cookie: default_cookie(),
      platform_data_dir: "data",
      platform_etc_dir: "etc",
      platform_plugins_dir: "plugins",
      runner_bin_dir: "$RUNNER_ROOT_DIR/bin",
      emqx_etc_dir: "$RUNNER_ROOT_DIR/etc",
      runner_lib_dir: "$RUNNER_ROOT_DIR/lib",
      runner_log_dir: "$RUNNER_ROOT_DIR/log",
      runner_user: "",
      release_version: release.version,
      erts_vsn: release.erts_version,
      # FIXME: this is empty in `make emqx` ???
      erl_opts: "",
      emqx_description: emqx_description(release_type, edition_type),
      emqx_schema_mod: emqx_schema_mod(edition_type),
      is_elixir: "yes",
      is_enterprise: if(edition_type == :enterprise, do: "yes", else: "no")
    ] ++ build_info()
  end

  defp template_vars(release, release_type, :pkg = _package_type, edition_type) do
    [
      emqx_default_erlang_cookie: default_cookie(),
      platform_data_dir: "/var/lib/emqx",
      platform_etc_dir: "/etc/emqx",
      platform_plugins_dir: "/var/lib/emqx/plugins",
      runner_bin_dir: "/usr/bin",
      emqx_etc_dir: "/etc/emqx",
      runner_lib_dir: "$RUNNER_ROOT_DIR/lib",
      runner_log_dir: "/var/log/emqx",
      runner_user: "emqx",
      release_version: release.version,
      erts_vsn: release.erts_version,
      # FIXME: this is empty in `make emqx` ???
      erl_opts: "",
      emqx_description: emqx_description(release_type, edition_type),
      emqx_schema_mod: emqx_schema_mod(edition_type),
      is_elixir: "yes",
      is_enterprise: if(edition_type == :enterprise, do: "yes", else: "no")
    ] ++ build_info()
  end

  defp default_cookie() do
    "emqx50elixir"
  end

  defp emqx_description(release_type, edition_type) do
    case {release_type, edition_type} do
      {:cloud, :enterprise} ->
        "EMQX Enterprise"

      {:cloud, :community} ->
        "EMQX"
    end
  end

  defp emqx_schema_mod(:enterprise), do: :emqx_enterprise_schema
  defp emqx_schema_mod(:community), do: :emqx_conf_schema

  defp bcrypt_dep() do
    if enable_bcrypt?(),
      do: [{:bcrypt, github: "emqx/erlang-bcrypt", tag: "0.6.0", override: true}],
      else: []
  end

  defp jq_dep() do
    if enable_jq?(),
      do: [{:jq, github: "emqx/jq", tag: "v0.3.9", override: true}],
      else: []
  end

  defp quicer_dep() do
    if enable_quicer?(),
      # in conflict with emqx and emqtt
      do: [{:quicer, github: "emqx/quic", tag: "0.0.114", override: true}],
      else: []
  end

  defp enable_bcrypt?() do
    not win32?()
  end

  defp enable_jq?() do
    not Enum.any?([
      build_without_jq?(),
      win32?()
    ]) or "1" == System.get_env("BUILD_WITH_JQ")
  end

  defp enable_quicer?() do
    not Enum.any?([
      build_without_quic?(),
      win32?(),
      centos6?(),
      macos?()
    ]) or "1" == System.get_env("BUILD_WITH_QUIC")
  end

  defp enable_rocksdb?() do
    not Enum.any?([
      build_without_rocksdb?(),
      raspbian?()
    ]) or "1" == System.get_env("BUILD_WITH_ROCKSDB")
  end

  defp pkg_vsn() do
    %{edition_type: edition_type} = check_profile!()
    basedir = Path.dirname(__ENV__.file)
    script = Path.join(basedir, "pkg-vsn.sh")
    os_cmd(script, [Atom.to_string(edition_type)])
  end

  defp os_cmd(script, args) do
    {str, 0} = System.cmd("bash", [script | args])
    String.trim(str)
  end

  defp win32?(),
    do: match?({:win_32, _}, :os.type())

  defp centos6?() do
    case File.read("/etc/centos-release") do
      {:ok, "CentOS release 6" <> _} ->
        true

      _ ->
        false
    end
  end

  defp macos?() do
    {:unix, :darwin} == :os.type()
  end

  defp raspbian?() do
    os_cmd("./scripts/get-distro.sh", []) =~ "raspbian"
  end

  defp build_without_jq?() do
    opt = System.get_env("BUILD_WITHOUT_JQ", "false")

    String.downcase(opt) != "false"
  end

  defp build_without_quic?() do
    opt = System.get_env("BUILD_WITHOUT_QUIC", "false")

    String.downcase(opt) != "false"
  end

  defp build_without_rocksdb?() do
    opt = System.get_env("BUILD_WITHOUT_ROCKSDB", "false")

    String.downcase(opt) != "false"
  end

  defp from_rebar_to_eex_template(str) do
    # we must not consider surrounding space in the template var name
    # because some help strings contain informative variables that
    # should not be interpolated, and those have no spaces.
    Regex.replace(
      ~r/\{\{ ([a-zA-Z0-9_]+) \}\}/,
      str,
      "<%= \\g{1} %>"
    )
  end

  defp build_info() do
    [
      build_info_arch: to_string(:erlang.system_info(:system_architecture)),
      build_info_wordsize: wordsize(),
      build_info_os: os_cmd("./scripts/get-distro.sh", []),
      build_info_erlang: otp_release(),
      build_info_elixir: System.version(),
      build_info_relform: System.get_env("EMQX_REL_FORM", "tgz")
    ]
  end

  # https://github.com/erlang/rebar3/blob/e3108ac187b88fff01eca6001a856283a3e0ec87/src/rebar_utils.erl#L142
  defp wordsize() do
    size =
      try do
        :erlang.system_info({:wordsize, :external})
      rescue
        ErlangError ->
          :erlang.system_info(:wordsize)
      end

    to_string(8 * size)
  end

  defp normalize_env!() do
    env =
      case Mix.env() do
        :dev ->
          :emqx

        env ->
          env
      end

    Mix.env(env)
  end

  # As from Erlang/OTP 17, the OTP release number corresponds to the
  # major OTP version number. No erlang:system_info() argument gives
  # the exact OTP version.
  # https://www.erlang.org/doc/man/erlang.html#system_info_otp_release
  # https://github.com/erlang/rebar3/blob/e3108ac187b88fff01eca6001a856283a3e0ec87/src/rebar_utils.erl#L572-L577
  defp otp_release() do
    major_version = System.otp_release()
    root_dir = to_string(:code.root_dir())

    [root_dir, "releases", major_version, "OTP_VERSION"]
    |> Path.join()
    |> File.read()
    |> case do
      {:error, _} ->
        major_version

      {:ok, version} ->
        version
        |> String.trim()
        |> String.split("**")
        |> List.first()
    end
  end

  defp dump_as_erl(term) do
    term
    |> then(&:io_lib.format("~0p", [&1]))
    |> :erlang.iolist_to_binary()
  end

  defp erlang_edition(:community), do: :ce
  defp erlang_edition(:enterprise), do: :ee
end<|MERGE_RESOLUTION|>--- conflicted
+++ resolved
@@ -175,12 +175,9 @@
       :emqx_oracle,
       :emqx_bridge_oracle,
       :emqx_bridge_rabbitmq,
-<<<<<<< HEAD
-      :emqx_bridge_clickhouse
-=======
+      :emqx_bridge_clickhouse,
       :emqx_ft,
       :emqx_s3
->>>>>>> a35c510c
     ])
   end
 
@@ -195,16 +192,6 @@
       {:snappyer, "1.2.8", override: true},
       {:crc32cer, "0.1.8", override: true},
       {:supervisor3, "1.1.12", override: true},
-<<<<<<< HEAD
-      {:erlcloud, github: "emqx/erlcloud", tag: "3.5.16-emqx-1", override: true},
-      # erlcloud's rebar.config requires rebar3 and does not support Mix,
-      # so it tries to fetch deps from git. We need to override this.
-      {:lhttpc, "1.6.2", override: true},
-      {:eini, "1.2.9", override: true},
-      {:base16, "1.0.0", override: true},
-      # end of erlcloud's deps
-=======
->>>>>>> a35c510c
       {:opentsdb, github: "emqx/opentsdb-client-erl", tag: "v0.5.1", override: true},
       # The following two are dependencies of rabbit_common. They are needed here to
       # make mix not complain about conflicting versions
