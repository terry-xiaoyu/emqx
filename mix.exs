defmodule EMQXUmbrella.MixProject do
  use Mix.Project

  @moduledoc """

  The purpose of this file is to configure the release of EMQX under
  Mix.  Since EMQX uses its own configuration conventions and startup
  procedures, one cannot simply use `iex -S mix`.  Instead, it's
  recommendd to build and use the release.

  ## Profiles

  To control the profile and edition to build, we case split on the
  MIX_ENV value.

  The following profiles are valid:

    * `emqx`
    * `emqx-enterprise`
    * `emqx-pkg`
    * `emqx-enterprise-pkg`
    * `dev` -> same as `emqx`, for convenience

  ## Release Environment Variables

  The release build is controlled by a few environment variables.

    * `ELIXIR_MAKE_TAR` - If set to `yes`, will produce a `.tar.gz`
      tarball along with the release.
  """

  def project() do
    profile_info = check_profile!()
    version = pkg_vsn()

    [
      app: :emqx_mix,
      version: version,
      deps: deps(profile_info, version),
      releases: releases()
    ]
  end

  defp deps(profile_info, version) do
    # we need several overrides here because dependencies specify
    # other exact versions, and not ranges.
    [
      {:lc, github: "emqx/lc", tag: "0.3.2", override: true},
      {:redbug, "2.0.8"},
      {:covertool, github: "zmstone/covertool", tag: "2.0.4.1", override: true},
      {:typerefl, github: "ieQu1/typerefl", tag: "0.9.1", override: true},
      {:ehttpc, github: "emqx/ehttpc", tag: "0.4.8", override: true},
      {:gproc, github: "uwiger/gproc", tag: "0.8.0", override: true},
      {:jiffy, github: "emqx/jiffy", tag: "1.0.5", override: true},
      {:cowboy, github: "emqx/cowboy", tag: "2.9.0", override: true},
      {:esockd, github: "emqx/esockd", tag: "5.9.6", override: true},
      {:rocksdb, github: "emqx/erlang-rocksdb", tag: "1.7.2-emqx-9", override: true},
      {:ekka, github: "emqx/ekka", tag: "0.15.1", override: true},
      {:gen_rpc, github: "emqx/gen_rpc", tag: "2.8.1", override: true},
      {:grpc, github: "emqx/grpc-erl", tag: "0.6.7", override: true},
      {:minirest, github: "emqx/minirest", tag: "1.3.8", override: true},
      {:ecpool, github: "emqx/ecpool", tag: "0.5.3", override: true},
      {:replayq, github: "emqx/replayq", tag: "0.3.7", override: true},
      {:pbkdf2, github: "emqx/erlang-pbkdf2", tag: "2.0.4", override: true},
      # maybe forbid to fetch quicer
      {:emqtt,
       github: "emqx/emqtt", tag: "1.8.5", override: true, system_env: maybe_no_quic_env()},
      {:rulesql, github: "emqx/rulesql", tag: "0.1.5"},
      {:observer_cli, "1.7.1"},
      {:system_monitor, github: "ieQu1/system_monitor", tag: "3.0.3"},
      {:telemetry, "1.1.0"},
      # in conflict by emqtt and hocon
      {:getopt, "1.0.2", override: true},
      {:snabbkaffe, github: "kafka4beam/snabbkaffe", tag: "1.0.8", override: true},
<<<<<<< HEAD
      {:hocon, github: "emqx/hocon", tag: "0.38.2", override: true},
=======
      {:hocon, github: "emqx/hocon", tag: "0.39.4", override: true},
>>>>>>> ef2a6881
      {:emqx_http_lib, github: "emqx/emqx_http_lib", tag: "0.5.2", override: true},
      {:esasl, github: "emqx/esasl", tag: "0.2.0"},
      {:jose, github: "potatosalad/erlang-jose", tag: "1.11.2"},
      # in conflict by ehttpc and emqtt
      {:gun, github: "emqx/gun", tag: "1.3.9", override: true},
      # in conflict by emqx_connector and system_monitor
      {:epgsql, github: "emqx/epgsql", tag: "4.7.0.1", override: true},
      # in conflict by emqx and observer_cli
      {:recon, github: "ferd/recon", tag: "2.5.1", override: true},
      {:jsx, github: "talentdeficit/jsx", tag: "v3.1.0", override: true},
      # in conflict by erlavro and rocketmq
      {:jsone, github: "emqx/jsone", tag: "1.7.1", override: true},
      # dependencies of dependencies; we choose specific refs to match
      # what rebar3 chooses.
      # in conflict by gun and emqtt
      {:cowlib,
       github: "ninenines/cowlib", ref: "c6553f8308a2ca5dcd69d845f0a7d098c40c3363", override: true},
      # in conflict by cowboy_swagger and cowboy
      {:ranch,
       github: "ninenines/ranch", ref: "a692f44567034dacf5efcaa24a24183788594eb7", override: true},
      # in conflict by grpc and eetcd
      {:gpb, "4.19.7", override: true, runtime: false},
      {:hackney, github: "emqx/hackney", tag: "1.18.1-1", override: true}
    ] ++
      emqx_apps(profile_info, version) ++
      enterprise_deps(profile_info) ++ bcrypt_dep() ++ jq_dep() ++ quicer_dep()
  end

  defp emqx_apps(profile_info, version) do
    apps = umbrella_apps() ++ enterprise_apps(profile_info)
    set_emqx_app_system_env(apps, profile_info, version)
  end

  defp umbrella_apps() do
    enterprise_apps = enterprise_umbrella_apps()

    "apps/*"
    |> Path.wildcard()
    |> Enum.map(fn path ->
      app =
        path
        |> Path.basename()
        |> String.to_atom()

      {app, path: path, manager: :rebar3, override: true}
    end)
    |> Enum.reject(fn dep_spec ->
      dep_spec
      |> elem(0)
      |> then(&MapSet.member?(enterprise_apps, &1))
    end)
  end

  defp enterprise_apps(_profile_info = %{edition_type: :enterprise}) do
    umbrella_apps =
      Enum.map(enterprise_umbrella_apps(), fn app_name ->
        path = "apps/#{app_name}"
        {app_name, path: path, manager: :rebar3, override: true}
      end)

    "lib-ee/*"
    |> Path.wildcard()
    |> Enum.filter(&File.dir?/1)
    |> Enum.map(fn path ->
      app =
        path
        |> Path.basename()
        |> String.to_atom()

      {app, path: path, manager: :rebar3, override: true}
    end)
    |> Enum.concat(umbrella_apps)
  end

  defp enterprise_apps(_profile_info) do
    []
  end

  # need to remove those when listing `/apps/`...
  defp enterprise_umbrella_apps() do
    MapSet.new([
      :emqx_bridge_kafka,
      :emqx_bridge_gcp_pubsub,
      :emqx_bridge_cassandra,
      :emqx_bridge_opents,
      :emqx_bridge_clickhouse,
      :emqx_bridge_dynamo,
      :emqx_bridge_hstreamdb,
      :emqx_bridge_influxdb,
      :emqx_bridge_matrix,
      :emqx_bridge_mongodb,
      :emqx_bridge_mysql,
      :emqx_bridge_pgsql,
      :emqx_bridge_redis,
      :emqx_bridge_rocketmq,
      :emqx_bridge_tdengine,
      :emqx_bridge_timescale,
      :emqx_bridge_sqlserver,
      :emqx_bridge_pulsar,
      :emqx_oracle,
      :emqx_bridge_oracle
    ])
  end

  defp enterprise_deps(_profile_info = %{edition_type: :enterprise}) do
    [
      {:hstreamdb_erl, github: "hstreamdb/hstreamdb_erl", tag: "0.2.5"},
      {:influxdb, github: "emqx/influxdb-client-erl", tag: "1.1.9", override: true},
      {:wolff, github: "kafka4beam/wolff", tag: "1.7.5"},
      {:kafka_protocol, github: "kafka4beam/kafka_protocol", tag: "4.1.2", override: true},
      {:brod_gssapi, github: "kafka4beam/brod_gssapi", tag: "v0.1.0-rc1"},
      {:brod, github: "kafka4beam/brod", tag: "3.16.8"},
      {:snappyer, "1.2.8", override: true},
      {:crc32cer, "0.1.8", override: true},
      {:supervisor3, "1.1.12", override: true},
      {:opentsdb, github: "emqx/opentsdb-client-erl", tag: "v0.5.1", override: true}
    ]
  end

  defp enterprise_deps(_profile_info) do
    []
  end

  defp set_emqx_app_system_env(apps, profile_info, version) do
    system_env = emqx_app_system_env(profile_info, version) ++ maybe_no_quic_env()

    Enum.map(
      apps,
      fn {app, opts} ->
        {app,
         Keyword.update(
           opts,
           :system_env,
           system_env,
           &Keyword.merge(&1, system_env)
         )}
      end
    )
  end

  def emqx_app_system_env(profile_info, version) do
    erlc_options(profile_info, version)
    |> dump_as_erl()
    |> then(&[{"ERL_COMPILER_OPTIONS", &1}])
  end

  defp erlc_options(%{edition_type: edition_type}, version) do
    [
      :debug_info,
      {:compile_info, [{:emqx_vsn, String.to_charlist(version)}]},
      {:d, :EMQX_RELEASE_EDITION, erlang_edition(edition_type)},
      {:d, :snk_kind, :msg}
    ]
  end

  def maybe_no_quic_env() do
    if not enable_quicer?() do
      [{"BUILD_WITHOUT_QUIC", "true"}]
    else
      []
    end
  end

  defp releases() do
    [
      emqx: fn ->
        %{
          release_type: release_type,
          package_type: package_type,
          edition_type: edition_type
        } = check_profile!()

        base_steps = [
          &make_docs(&1),
          :assemble,
          &create_RELEASES/1,
          &copy_files(&1, release_type, package_type, edition_type),
          &copy_escript(&1, "nodetool"),
          &copy_escript(&1, "install_upgrade.escript")
        ]

        steps =
          if System.get_env("ELIXIR_MAKE_TAR") == "yes" do
            base_steps ++ [&prepare_tar_overlays/1, :tar]
          else
            base_steps
          end

        [
          applications: applications(edition_type),
          skip_mode_validation_for: [
            :emqx_gateway,
            :emqx_gateway_stomp,
            :emqx_gateway_mqttsn,
            :emqx_gateway_coap,
            :emqx_gateway_lwm2m,
            :emqx_gateway_exproto,
            :emqx_dashboard,
            :emqx_resource,
            :emqx_connector,
            :emqx_exhook,
            :emqx_bridge,
            :emqx_modules,
            :emqx_management,
            :emqx_statsd,
            :emqx_retainer,
            :emqx_prometheus,
            :emqx_auto_subscribe,
            :emqx_slow_subs,
            :emqx_plugins
          ],
          steps: steps,
          strip_beams: false
        ]
      end
    ]
  end

  def applications(edition_type) do
    [
      crypto: :permanent,
      public_key: :permanent,
      asn1: :permanent,
      syntax_tools: :permanent,
      ssl: :permanent,
      os_mon: :permanent,
      inets: :permanent,
      compiler: :permanent,
      runtime_tools: :permanent,
      redbug: :permanent,
      xmerl: :permanent,
      hocon: :load,
      telemetry: :permanent,
      emqx: :load,
      emqx_conf: :load,
      emqx_machine: :permanent
    ] ++
      if(enable_rocksdb?(),
        do: [mnesia_rocksdb: :load],
        else: []
      ) ++
      [
        mnesia: :load,
        ekka: :load,
        emqx_plugin_libs: :load,
        esasl: :load,
        observer_cli: :permanent,
        tools: :load,
        covertool: :load,
        system_monitor: :load,
        emqx_utils: :load,
        emqx_http_lib: :permanent,
        emqx_resource: :permanent,
        emqx_connector: :permanent,
        emqx_authn: :permanent,
        emqx_authz: :permanent,
        emqx_auto_subscribe: :permanent,
        emqx_gateway: :permanent,
        emqx_gateway_stomp: :permanent,
        emqx_gateway_mqttsn: :permanent,
        emqx_gateway_coap: :permanent,
        emqx_gateway_lwm2m: :permanent,
        emqx_gateway_exproto: :permanent,
        emqx_exhook: :permanent,
        emqx_bridge: :permanent,
        emqx_rule_engine: :permanent,
        emqx_modules: :permanent,
        emqx_management: :permanent,
        emqx_dashboard: :permanent,
        emqx_retainer: :permanent,
        emqx_statsd: :permanent,
        emqx_prometheus: :permanent,
        emqx_psk: :permanent,
        emqx_slow_subs: :permanent,
        emqx_plugins: :permanent,
        emqx_mix: :none
      ] ++
      if(enable_quicer?(), do: [quicer: :permanent], else: []) ++
      if(enable_bcrypt?(), do: [bcrypt: :permanent], else: []) ++
      if(enable_jq?(), do: [jq: :load], else: []) ++
      if(is_app(:observer),
        do: [observer: :load],
        else: []
      ) ++
      if(edition_type == :enterprise,
        do: [
          emqx_license: :permanent,
          emqx_ee_conf: :load,
          emqx_ee_connector: :permanent,
          emqx_ee_bridge: :permanent,
          emqx_bridge_kafka: :permanent,
          emqx_bridge_pulsar: :permanent,
          emqx_bridge_gcp_pubsub: :permanent,
          emqx_bridge_cassandra: :permanent,
          emqx_bridge_opents: :permanent,
          emqx_bridge_clickhouse: :permanent,
          emqx_bridge_dynamo: :permanent,
          emqx_bridge_hstreamdb: :permanent,
          emqx_bridge_influxdb: :permanent,
          emqx_bridge_matrix: :permanent,
          emqx_bridge_mongodb: :permanent,
          emqx_bridge_mysql: :permanent,
          emqx_bridge_pgsql: :permanent,
          emqx_bridge_redis: :permanent,
          emqx_bridge_rocketmq: :permanent,
          emqx_bridge_tdengine: :permanent,
          emqx_bridge_timescale: :permanent,
          emqx_bridge_sqlserver: :permanent,
          emqx_oracle: :permanent,
          emqx_bridge_oracle: :permanent,
          emqx_ee_schema_registry: :permanent
        ],
        else: []
      )
  end

  defp is_app(name) do
    case Application.load(name) do
      :ok ->
        true

      {:error, {:already_loaded, _}} ->
        true

      _ ->
        false
    end
  end

  def check_profile!() do
    valid_envs = [
      :dev,
      :emqx,
      :"emqx-pkg",
      :"emqx-enterprise",
      :"emqx-enterprise-pkg"
    ]

    if Mix.env() not in valid_envs do
      formatted_envs =
        valid_envs
        |> Enum.map(&"  * #{&1}")
        |> Enum.join("\n")

      Mix.raise("""
      Invalid env #{Mix.env()}.  Valid options are:
      #{formatted_envs}
      """)
    end

    {
      release_type,
      package_type,
      edition_type
    } =
      case Mix.env() do
        :dev ->
          {:cloud, :bin, :community}

        :emqx ->
          {:cloud, :bin, :community}

        :"emqx-enterprise" ->
          {:cloud, :bin, :enterprise}

        :"emqx-pkg" ->
          {:cloud, :pkg, :community}

        :"emqx-enterprise-pkg" ->
          {:cloud, :pkg, :enterprise}
      end

    normalize_env!()

    %{
      release_type: release_type,
      package_type: package_type,
      edition_type: edition_type
    }
  end

  #############################################################################
  #  Custom Steps
  #############################################################################

  defp make_docs(release) do
    profile = System.get_env("MIX_ENV")
    os_cmd("build", [profile, "docs"])
    release
  end

  defp copy_files(release, release_type, package_type, edition_type) do
    overwrite? = Keyword.get(release.options, :overwrite, false)

    bin = Path.join(release.path, "bin")
    etc = Path.join(release.path, "etc")
    log = Path.join(release.path, "log")
    plugins = Path.join(release.path, "plugins")

    Mix.Generator.create_directory(bin)
    Mix.Generator.create_directory(etc)
    Mix.Generator.create_directory(log)
    Mix.Generator.create_directory(plugins)
    Mix.Generator.create_directory(Path.join(etc, "certs"))

    Enum.each(
      ["mnesia", "configs", "patches", "scripts"],
      fn dir ->
        path = Path.join([release.path, "data", dir])
        Mix.Generator.create_directory(path)
      end
    )

    Mix.Generator.copy_file(
      "apps/emqx_authz/etc/acl.conf",
      Path.join(etc, "acl.conf"),
      force: overwrite?
    )

    # required by emqx_authz
    File.cp_r!(
      "apps/emqx/etc/certs",
      Path.join(etc, "certs")
    )

    profile = System.get_env("MIX_ENV")

    Mix.Generator.copy_file(
      "_build/docgen/#{profile}/emqx.conf.example",
      Path.join(etc, "emqx.conf.example"),
      force: overwrite?
    )

    # this is required by the produced escript / nodetool
    Mix.Generator.copy_file(
      Path.join(release.version_path, "start_clean.boot"),
      Path.join(bin, "no_dot_erlang.boot"),
      force: overwrite?
    )

    assigns = template_vars(release, release_type, package_type, edition_type)

    # This is generated by `scripts/merge-config.escript` or `make merge-config`
    # So, this should be run before the release.
    # TODO: run as a "compiler" step???
    render_template(
      "apps/emqx_conf/etc/emqx.conf.all",
      assigns,
      Path.join(etc, "emqx.conf")
    )

    if edition_type == :enterprise do
      render_template(
        "apps/emqx_conf/etc/emqx-enterprise.conf.all",
        assigns,
        Path.join(etc, "emqx-enterprise.conf")
      )
    end

    render_template(
      "rel/emqx_vars",
      assigns,
      Path.join([release.path, "releases", "emqx_vars"])
    )

    vm_args_template_path =
      case release_type do
        :cloud ->
          "apps/emqx/etc/vm.args.cloud"
      end

    render_template(
      vm_args_template_path,
      assigns,
      [
        Path.join(etc, "vm.args"),
        Path.join(release.version_path, "vm.args")
      ]
    )

    for name <- [
          "emqx",
          "emqx_ctl"
        ] do
      Mix.Generator.copy_file(
        "bin/#{name}",
        Path.join(bin, name),
        force: overwrite?
      )

      # Files with the version appended are expected by the release
      # upgrade script `install_upgrade.escript`
      Mix.Generator.copy_file(
        Path.join(bin, name),
        Path.join(bin, name <> "-#{release.version}"),
        force: overwrite?
      )
    end

    for base_name <- ["emqx", "emqx_ctl"],
        suffix <- ["", "-#{release.version}"] do
      name = base_name <> suffix
      File.chmod!(Path.join(bin, name), 0o755)
    end

    Mix.Generator.copy_file(
      "bin/node_dump",
      Path.join(bin, "node_dump"),
      force: overwrite?
    )

    File.chmod!(Path.join(bin, "node_dump"), 0o755)

    Mix.Generator.copy_file(
      "bin/emqx_cluster_rescue",
      Path.join(bin, "emqx_cluster_rescue"),
      force: overwrite?
    )

    File.chmod!(Path.join(bin, "emqx_cluster_rescue"), 0o755)

    render_template(
      "rel/BUILD_INFO",
      assigns,
      Path.join(release.version_path, "BUILD_INFO")
    )

    release
  end

  defp render_template(template, assigns, target) when is_binary(target) do
    render_template(template, assigns, [target])
  end

  defp render_template(template, assigns, tartgets) when is_list(tartgets) do
    rendered =
      File.read!(template)
      |> from_rebar_to_eex_template()
      |> EEx.eval_string(assigns)

    for target <- tartgets do
      File.write!(target, rendered)
    end
  end

  # needed by nodetool and by release_handler
  defp create_RELEASES(release) do
    apps =
      Enum.map(release.applications, fn {app_name, app_props} ->
        app_vsn = Keyword.fetch!(app_props, :vsn)

        app_path =
          "./lib"
          |> Path.join("#{app_name}-#{app_vsn}")
          |> to_charlist()

        {app_name, app_vsn, app_path}
      end)

    release_entry = [
      {
        :release,
        to_charlist(release.name),
        to_charlist(release.version),
        release.erts_version,
        apps,
        :permanent
      }
    ]

    release.path
    |> Path.join("releases")
    |> Path.join("RELEASES")
    |> File.open!([:write, :utf8], fn handle ->
      IO.puts(handle, "%% coding: utf-8")
      :io.format(handle, ~c"~tp.~n", [release_entry])
    end)

    release
  end

  defp copy_escript(release, escript_name) do
    [shebang, rest] =
      "bin/#{escript_name}"
      |> File.read!()
      |> String.split("\n", parts: 2)

    # the elixir version of escript + start.boot required the boot_var
    # RELEASE_LIB to be defined.
    boot_var = "%%!-boot_var RELEASE_LIB $RUNNER_ROOT_DIR/lib"

    # Files with the version appended are expected by the release
    # upgrade script `install_upgrade.escript`
    Enum.each(
      [escript_name, escript_name <> "-" <> release.version],
      fn name ->
        path = Path.join([release.path, "bin", name])
        File.write!(path, [shebang, "\n", boot_var, "\n", rest])
      end
    )

    release
  end

  # The `:tar` built-in step in Mix Release does not currently add the
  # `etc` directory into the resulting tarball.  The workaround is to
  # add those to the `:overlays` key before running `:tar`.
  # See: https://hexdocs.pm/mix/1.13.4/Mix.Release.html#__struct__/0
  defp prepare_tar_overlays(release) do
    Map.update!(
      release,
      :overlays,
      &[
        "etc",
        "data",
        "plugins",
        "bin/node_dump"
        | &1
      ]
    )
  end

  #############################################################################
  #  Helper functions
  #############################################################################

  defp template_vars(release, release_type, :bin = _package_type, edition_type) do
    [
      emqx_default_erlang_cookie: default_cookie(),
      platform_data_dir: "data",
      platform_etc_dir: "etc",
      platform_plugins_dir: "plugins",
      runner_bin_dir: "$RUNNER_ROOT_DIR/bin",
      emqx_etc_dir: "$RUNNER_ROOT_DIR/etc",
      runner_lib_dir: "$RUNNER_ROOT_DIR/lib",
      runner_log_dir: "$RUNNER_ROOT_DIR/log",
      runner_user: "",
      release_version: release.version,
      erts_vsn: release.erts_version,
      # FIXME: this is empty in `make emqx` ???
      erl_opts: "",
      emqx_description: emqx_description(release_type, edition_type),
      emqx_schema_mod: emqx_schema_mod(edition_type),
      is_elixir: "yes",
      is_enterprise: if(edition_type == :enterprise, do: "yes", else: "no")
    ] ++ build_info()
  end

  defp template_vars(release, release_type, :pkg = _package_type, edition_type) do
    [
      emqx_default_erlang_cookie: default_cookie(),
      platform_data_dir: "/var/lib/emqx",
      platform_etc_dir: "/etc/emqx",
      platform_plugins_dir: "/var/lib/emqx/plugins",
      runner_bin_dir: "/usr/bin",
      emqx_etc_dir: "/etc/emqx",
      runner_lib_dir: "$RUNNER_ROOT_DIR/lib",
      runner_log_dir: "/var/log/emqx",
      runner_user: "emqx",
      release_version: release.version,
      erts_vsn: release.erts_version,
      # FIXME: this is empty in `make emqx` ???
      erl_opts: "",
      emqx_description: emqx_description(release_type, edition_type),
      emqx_schema_mod: emqx_schema_mod(edition_type),
      is_elixir: "yes",
      is_enterprise: if(edition_type == :enterprise, do: "yes", else: "no")
    ] ++ build_info()
  end

  defp default_cookie() do
    "emqx50elixir"
  end

  defp emqx_description(release_type, edition_type) do
    case {release_type, edition_type} do
      {:cloud, :enterprise} ->
        "EMQX Enterprise"

      {:cloud, :community} ->
        "EMQX"
    end
  end

  defp emqx_schema_mod(:enterprise), do: :emqx_ee_conf_schema
  defp emqx_schema_mod(:community), do: :emqx_conf_schema

  defp bcrypt_dep() do
    if enable_bcrypt?(),
      do: [{:bcrypt, github: "emqx/erlang-bcrypt", tag: "0.6.0", override: true}],
      else: []
  end

  defp jq_dep() do
    if enable_jq?(),
      do: [{:jq, github: "emqx/jq", tag: "v0.3.9", override: true}],
      else: []
  end

  defp quicer_dep() do
    if enable_quicer?(),
      # in conflict with emqx and emqtt
      do: [{:quicer, github: "emqx/quic", tag: "0.0.114", override: true}],
      else: []
  end

  defp enable_bcrypt?() do
    not win32?()
  end

  defp enable_jq?() do
    not Enum.any?([
      build_without_jq?(),
      win32?()
    ]) or "1" == System.get_env("BUILD_WITH_JQ")
  end

  defp enable_quicer?() do
    not Enum.any?([
      build_without_quic?(),
      win32?(),
      centos6?(),
      macos?()
    ]) or "1" == System.get_env("BUILD_WITH_QUIC")
  end

  defp enable_rocksdb?() do
    not Enum.any?([
      build_without_rocksdb?(),
      raspbian?()
    ]) or "1" == System.get_env("BUILD_WITH_ROCKSDB")
  end

  defp pkg_vsn() do
    %{edition_type: edition_type} = check_profile!()
    basedir = Path.dirname(__ENV__.file)
    script = Path.join(basedir, "pkg-vsn.sh")
    os_cmd(script, [Atom.to_string(edition_type)])
  end

  defp os_cmd(script, args) do
    {str, 0} = System.cmd("bash", [script | args])
    String.trim(str)
  end

  defp win32?(),
    do: match?({:win_32, _}, :os.type())

  defp centos6?() do
    case File.read("/etc/centos-release") do
      {:ok, "CentOS release 6" <> _} ->
        true

      _ ->
        false
    end
  end

  defp macos?() do
    {:unix, :darwin} == :os.type()
  end

  defp raspbian?() do
    os_cmd("./scripts/get-distro.sh", []) =~ "raspbian"
  end

  defp build_without_jq?() do
    opt = System.get_env("BUILD_WITHOUT_JQ", "false")

    String.downcase(opt) != "false"
  end

  defp build_without_quic?() do
    opt = System.get_env("BUILD_WITHOUT_QUIC", "false")

    String.downcase(opt) != "false"
  end

  defp build_without_rocksdb?() do
    opt = System.get_env("BUILD_WITHOUT_ROCKSDB", "false")

    String.downcase(opt) != "false"
  end

  defp from_rebar_to_eex_template(str) do
    # we must not consider surrounding space in the template var name
    # because some help strings contain informative variables that
    # should not be interpolated, and those have no spaces.
    Regex.replace(
      ~r/\{\{ ([a-zA-Z0-9_]+) \}\}/,
      str,
      "<%= \\g{1} %>"
    )
  end

  defp build_info() do
    [
      build_info_arch: to_string(:erlang.system_info(:system_architecture)),
      build_info_wordsize: wordsize(),
      build_info_os: os_cmd("./scripts/get-distro.sh", []),
      build_info_erlang: otp_release(),
      build_info_elixir: System.version(),
      build_info_relform: System.get_env("EMQX_REL_FORM", "tgz")
    ]
  end

  # https://github.com/erlang/rebar3/blob/e3108ac187b88fff01eca6001a856283a3e0ec87/src/rebar_utils.erl#L142
  defp wordsize() do
    size =
      try do
        :erlang.system_info({:wordsize, :external})
      rescue
        ErlangError ->
          :erlang.system_info(:wordsize)
      end

    to_string(8 * size)
  end

  defp normalize_env!() do
    env =
      case Mix.env() do
        :dev ->
          :emqx

        env ->
          env
      end

    Mix.env(env)
  end

  # As from Erlang/OTP 17, the OTP release number corresponds to the
  # major OTP version number. No erlang:system_info() argument gives
  # the exact OTP version.
  # https://www.erlang.org/doc/man/erlang.html#system_info_otp_release
  # https://github.com/erlang/rebar3/blob/e3108ac187b88fff01eca6001a856283a3e0ec87/src/rebar_utils.erl#L572-L577
  defp otp_release() do
    major_version = System.otp_release()
    root_dir = to_string(:code.root_dir())

    [root_dir, "releases", major_version, "OTP_VERSION"]
    |> Path.join()
    |> File.read()
    |> case do
      {:error, _} ->
        major_version

      {:ok, version} ->
        version
        |> String.trim()
        |> String.split("**")
        |> List.first()
    end
  end

  defp dump_as_erl(term) do
    term
    |> then(&:io_lib.format("~0p", [&1]))
    |> :erlang.iolist_to_binary()
  end

  defp erlang_edition(:community), do: :ce
  defp erlang_edition(:enterprise), do: :ee
end<|MERGE_RESOLUTION|>--- conflicted
+++ resolved
@@ -72,11 +72,7 @@
       # in conflict by emqtt and hocon
       {:getopt, "1.0.2", override: true},
       {:snabbkaffe, github: "kafka4beam/snabbkaffe", tag: "1.0.8", override: true},
-<<<<<<< HEAD
-      {:hocon, github: "emqx/hocon", tag: "0.38.2", override: true},
-=======
       {:hocon, github: "emqx/hocon", tag: "0.39.4", override: true},
->>>>>>> ef2a6881
       {:emqx_http_lib, github: "emqx/emqx_http_lib", tag: "0.5.2", override: true},
       {:esasl, github: "emqx/esasl", tag: "0.2.0"},
       {:jose, github: "potatosalad/erlang-jose", tag: "1.11.2"},
