%%--------------------------------------------------------------------
%% Copyright (c) 2020-2022 EMQ Technologies Co., Ltd. All Rights Reserved.
%%
%% Licensed under the Apache License, Version 2.0 (the "License");
%% you may not use this file except in compliance with the License.
%% You may obtain a copy of the License at
%%
%%     http://www.apache.org/licenses/LICENSE-2.0
%%
%% Unless required by applicable law or agreed to in writing, software
%% distributed under the License is distributed on an "AS IS" BASIS,
%% WITHOUT WARRANTIES OR CONDITIONS OF ANY KIND, either express or implied.
%% See the License for the specific language governing permissions and
%% limitations under the License.
%%--------------------------------------------------------------------
-module(emqx_connector_mongo).

-include("emqx_connector.hrl").
-include_lib("typerefl/include/types.hrl").
-include_lib("hocon/include/hoconsc.hrl").
-include_lib("emqx/include/logger.hrl").
-include_lib("snabbkaffe/include/snabbkaffe.hrl").

-behaviour(emqx_resource).

%% callbacks of behaviour emqx_resource
-export([
    on_start/2,
    on_stop/2,
    on_query/4,
    on_health_check/2
]).

%% ecpool callback
-export([connect/1]).

-export([roots/0, fields/1, desc/1]).

-export([mongo_query/5, check_worker_health/1]).

-define(HEALTH_CHECK_TIMEOUT, 10000).

%% mongo servers don't need parse
-define(MONGO_HOST_OPTIONS, #{
    host_type => hostname,
    default_port => ?MONGO_DEFAULT_PORT
}).

%%=====================================================================
roots() ->
    [
        {config, #{
            type => hoconsc:union(
                [
                    hoconsc:ref(?MODULE, single),
                    hoconsc:ref(?MODULE, rs),
                    hoconsc:ref(?MODULE, sharded)
                ]
            )
        }}
    ].

fields(single) ->
    [
        {mongo_type, #{
            type => single,
            default => single,
            required => true,
            desc => ?DESC("single_mongo_type")
        }},
        {server, fun server/1},
        {w_mode, fun w_mode/1}
    ] ++ mongo_fields();
fields(rs) ->
    [
        {mongo_type, #{
            type => rs,
            default => rs,
            required => true,
            desc => ?DESC("rs_mongo_type")
        }},
        {servers, fun servers/1},
        {w_mode, fun w_mode/1},
        {r_mode, fun r_mode/1},
        {replica_set_name, fun replica_set_name/1}
    ] ++ mongo_fields();
fields(sharded) ->
    [
        {mongo_type, #{
            type => sharded,
            default => sharded,
            required => true,
            desc => ?DESC("sharded_mongo_type")
        }},
        {servers, fun servers/1},
        {w_mode, fun w_mode/1}
    ] ++ mongo_fields();
fields(topology) ->
    [
        {pool_size, fun emqx_connector_schema_lib:pool_size/1},
        {max_overflow, fun max_overflow/1},
        {overflow_ttl, fun duration/1},
        {overflow_check_period, fun duration/1},
        {local_threshold_ms, fun duration/1},
        {connect_timeout_ms, fun duration/1},
        {socket_timeout_ms, fun duration/1},
        {server_selection_timeout_ms, fun duration/1},
        {wait_queue_timeout_ms, fun duration/1},
        {heartbeat_frequency_ms, fun duration/1},
        {min_heartbeat_frequency_ms, fun duration/1}
    ].

desc(single) ->
    ?DESC("desc_single");
desc(rs) ->
    ?DESC("desc_rs");
desc(sharded) ->
    ?DESC("desc_sharded");
desc(topology) ->
    ?DESC("desc_topology");
desc(_) ->
    undefined.

mongo_fields() ->
    [
        {srv_record, fun srv_record/1},
        {pool_size, fun emqx_connector_schema_lib:pool_size/1},
        {username, fun emqx_connector_schema_lib:username/1},
        {password, fun emqx_connector_schema_lib:password/1},
        {auth_source, #{
            type => binary(),
            required => false,
            desc => ?DESC("auth_source")
        }},
        {database, fun emqx_connector_schema_lib:database/1},
        {topology, #{type => hoconsc:ref(?MODULE, topology), required => false}}
    ] ++
        emqx_connector_schema_lib:ssl_fields().

%% ===================================================================

on_start(
    InstId,
    Config = #{
        mongo_type := Type,
        pool_size := PoolSize,
        ssl := SSL
    }
) ->
    Msg =
        case Type of
            single -> "starting_mongodb_single_connector";
            rs -> "starting_mongodb_replica_set_connector";
            sharded -> "starting_mongodb_sharded_connector"
        end,
    ?SLOG(info, #{msg => Msg, connector => InstId, config => Config}),
    NConfig = #{hosts := Hosts} = may_parse_srv_and_txt_records(Config),
    SslOpts =
        case maps:get(enable, SSL) of
            true ->
                [
                    {ssl, true},
                    {ssl_opts, emqx_tls_lib:to_client_opts(SSL)}
                ];
            false ->
                [{ssl, false}]
        end,
    Topology = maps:get(topology, NConfig, #{}),
    Opts = [
        {mongo_type, init_type(NConfig)},
        {hosts, Hosts},
        {pool_size, PoolSize},
        {options, init_topology_options(maps:to_list(Topology), [])},
        {worker_options, init_worker_options(maps:to_list(NConfig), SslOpts)}
    ],
    PoolName = emqx_plugin_libs_pool:pool_name(InstId),
    case emqx_plugin_libs_pool:start_pool(PoolName, ?MODULE, Opts) of
        ok -> {ok, #{poolname => PoolName, type => Type}};
        {error, Reason} -> {error, Reason}
    end.

on_stop(InstId, #{poolname := PoolName}) ->
    ?SLOG(info, #{
        msg => "stopping_mongodb_connector",
        connector => InstId
    }),
    emqx_plugin_libs_pool:stop_pool(PoolName).

<<<<<<< HEAD
on_query(InstId,
         {Action, Collection, Filter, Projector},
         AfterQuery,
         #{poolname := PoolName} = State) ->
    Request = {Action, Collection, Filter, Projector},
    ?TRACE("QUERY", "mongodb_connector_received",
        #{request => Request, connector => InstId, state => State}),
    case ecpool:pick_and_do(PoolName,
                            {?MODULE, mongo_query, [Action, Collection, Filter, Projector]},
                            no_handover) of
=======
on_query(
    InstId,
    {Action, Collection, Selector, Projector},
    AfterQuery,
    #{poolname := PoolName} = State
) ->
    Request = {Action, Collection, Selector, Projector},
    ?TRACE(
        "QUERY",
        "mongodb_connector_received",
        #{request => Request, connector => InstId, state => State}
    ),
    case
        ecpool:pick_and_do(
            PoolName,
            {?MODULE, mongo_query, [Action, Collection, Selector, Projector]},
            no_handover
        )
    of
>>>>>>> 061d9198
        {error, Reason} ->
            ?SLOG(error, #{
                msg => "mongodb_connector_do_query_failed",
                request => Request,
                reason => Reason,
                connector => InstId
            }),
            emqx_resource:query_failed(AfterQuery),
            {error, Reason};
        {ok, Cursor} when is_pid(Cursor) ->
            emqx_resource:query_success(AfterQuery),
            mc_cursor:foldl(fun(O, Acc2) -> [O | Acc2] end, [], Cursor, 1000);
        Result ->
            emqx_resource:query_success(AfterQuery),
            Result
    end.

-dialyzer({nowarn_function, [on_health_check/2]}).
on_health_check(InstId, #{poolname := PoolName} = State) ->
    case health_check(PoolName) of
        true ->
            ?tp(debug, emqx_connector_mongo_health_check, #{
                instance_id => InstId,
                status => ok
            }),
            {ok, State};
        false ->
            ?tp(warning, emqx_connector_mongo_health_check, #{
                instance_id => InstId,
                status => failed
            }),
            {error, health_check_failed, State}
    end.

health_check(PoolName) ->
    Workers = [Worker || {_WorkerName, Worker} <- ecpool:workers(PoolName)],
    Status = rpc:pmap({?MODULE, check_worker_health}, [], Workers),
    length(Status) > 0 andalso lists:all(fun(St) -> St end, Status).

%% ===================================================================

check_worker_health(Worker) ->
    case ecpool_worker:client(Worker) of
        {ok, Conn} ->
            %% we don't care if this returns something or not, we just to test the connection
            try do_test_query(Conn) of
                {error, Reason} ->
                    ?SLOG(warning, #{
                        msg => "mongo_connection_health_check_error",
                        worker => Worker,
                        reason => Reason
                    }),
                    false;
                _ ->
                    true
            catch
                Class:Error ->
                    ?SLOG(warning, #{
                        msg => "mongo_connection_health_check_exception",
                        worker => Worker,
                        class => Class,
                        error => Error
                    }),
                    false
            end;
        _ ->
            ?SLOG(warning, #{
                msg => "mongo_connection_health_check_error",
                worker => Worker,
                reason => worker_not_found
            }),
            false
    end.

do_test_query(Conn) ->
    mongoc:transaction_query(
        Conn,
        fun(Conf = #{pool := Worker}) ->
            Query = mongoc:find_one_query(Conf, <<"foo">>, #{}, #{}, 0),
            mc_worker_api:find_one(Worker, Query)
        end,
        #{},
        ?HEALTH_CHECK_TIMEOUT
    ).

connect(Opts) ->
    Type = proplists:get_value(mongo_type, Opts, single),
    Hosts = proplists:get_value(hosts, Opts, []),
    Options = proplists:get_value(options, Opts, []),
    WorkerOptions = proplists:get_value(worker_options, Opts, []),
    mongo_api:connect(Type, Hosts, Options, WorkerOptions).

<<<<<<< HEAD
mongo_query(Conn, find, Collection, Filter, Projector) ->
    mongo_api:find(Conn, Collection, Filter, Projector);

mongo_query(Conn, find_one, Collection, Filter, Projector) ->
    mongo_api:find_one(Conn, Collection, Filter, Projector);

=======
mongo_query(Conn, find, Collection, Selector, Projector) ->
    mongo_api:find(Conn, Collection, Selector, Projector);
mongo_query(Conn, find_one, Collection, Selector, Projector) ->
    mongo_api:find_one(Conn, Collection, Selector, Projector);
>>>>>>> 061d9198
%% Todo xxx
mongo_query(_Conn, _Action, _Collection, _Filter, _Projector) ->
    ok.

init_type(#{mongo_type := rs, replica_set_name := ReplicaSetName}) ->
    {rs, ReplicaSetName};
init_type(#{mongo_type := Type}) ->
    Type.

init_topology_options([{pool_size, Val} | R], Acc) ->
    init_topology_options(R, [{pool_size, Val} | Acc]);
init_topology_options([{max_overflow, Val} | R], Acc) ->
    init_topology_options(R, [{max_overflow, Val} | Acc]);
init_topology_options([{overflow_ttl, Val} | R], Acc) ->
    init_topology_options(R, [{overflow_ttl, Val} | Acc]);
init_topology_options([{overflow_check_period, Val} | R], Acc) ->
    init_topology_options(R, [{overflow_check_period, Val} | Acc]);
init_topology_options([{local_threshold_ms, Val} | R], Acc) ->
    init_topology_options(R, [{'localThresholdMS', Val} | Acc]);
init_topology_options([{connect_timeout_ms, Val} | R], Acc) ->
    init_topology_options(R, [{'connectTimeoutMS', Val} | Acc]);
init_topology_options([{socket_timeout_ms, Val} | R], Acc) ->
    init_topology_options(R, [{'socketTimeoutMS', Val} | Acc]);
init_topology_options([{server_selection_timeout_ms, Val} | R], Acc) ->
    init_topology_options(R, [{'serverSelectionTimeoutMS', Val} | Acc]);
init_topology_options([{wait_queue_timeout_ms, Val} | R], Acc) ->
    init_topology_options(R, [{'waitQueueTimeoutMS', Val} | Acc]);
init_topology_options([{heartbeat_frequency_ms, Val} | R], Acc) ->
    init_topology_options(R, [{'heartbeatFrequencyMS', Val} | Acc]);
init_topology_options([{min_heartbeat_frequency_ms, Val} | R], Acc) ->
    init_topology_options(R, [{'minHeartbeatFrequencyMS', Val} | Acc]);
init_topology_options([_ | R], Acc) ->
    init_topology_options(R, Acc);
init_topology_options([], Acc) ->
    Acc.

init_worker_options([{database, V} | R], Acc) ->
    init_worker_options(R, [{database, V} | Acc]);
init_worker_options([{auth_source, V} | R], Acc) ->
    init_worker_options(R, [{auth_source, V} | Acc]);
init_worker_options([{username, V} | R], Acc) ->
    init_worker_options(R, [{login, V} | Acc]);
init_worker_options([{password, V} | R], Acc) ->
    init_worker_options(R, [{password, V} | Acc]);
init_worker_options([{w_mode, V} | R], Acc) ->
    init_worker_options(R, [{w_mode, V} | Acc]);
init_worker_options([{r_mode, V} | R], Acc) ->
    init_worker_options(R, [{r_mode, V} | Acc]);
init_worker_options([_ | R], Acc) ->
    init_worker_options(R, Acc);
init_worker_options([], Acc) ->
    Acc.

%% ===================================================================
%% Schema funcs

server(type) -> emqx_schema:ip_port();
server(required) -> true;
server(validator) -> [?NOT_EMPTY("the value of the field 'server' cannot be empty")];
server(converter) -> fun to_server_raw/1;
server(desc) -> ?DESC("server");
server(_) -> undefined.

servers(type) -> list();
servers(required) -> true;
servers(validator) -> [?NOT_EMPTY("the value of the field 'servers' cannot be empty")];
servers(converter) -> fun to_servers_raw/1;
servers(desc) -> ?DESC("servers");
servers(_) -> undefined.

w_mode(type) -> hoconsc:enum([unsafe, safe]);
w_mode(desc) -> ?DESC("w_mode");
w_mode(default) -> unsafe;
w_mode(_) -> undefined.

r_mode(type) -> hoconsc:enum([master, slave_ok]);
r_mode(desc) -> ?DESC("r_mode");
r_mode(default) -> master;
r_mode(_) -> undefined.

duration(type) -> emqx_schema:duration_ms();
duration(desc) -> ?DESC("duration");
duration(required) -> false;
duration(_) -> undefined.

max_overflow(type) -> non_neg_integer();
max_overflow(desc) -> ?DESC("max_overflow");
max_overflow(default) -> 0;
max_overflow(_) -> undefined.

replica_set_name(type) -> binary();
replica_set_name(desc) -> ?DESC("replica_set_name");
replica_set_name(required) -> true;
replica_set_name(_) -> undefined.

srv_record(type) -> boolean();
srv_record(desc) -> ?DESC("srv_record");
srv_record(default) -> false;
srv_record(_) -> undefined.

%% ===================================================================
%% Internal funcs

may_parse_srv_and_txt_records(#{server := Server} = Config) ->
    NConfig = maps:remove(server, Config),
    may_parse_srv_and_txt_records_(NConfig#{servers => [Server]});
may_parse_srv_and_txt_records(Config) ->
    may_parse_srv_and_txt_records_(Config).

may_parse_srv_and_txt_records_(
    #{
        mongo_type := Type,
        srv_record := false,
        servers := Servers
    } = Config
) ->
    case Type =:= rs andalso maps:is_key(replica_set_name, Config) =:= false of
        true ->
            error({missing_parameter, replica_set_name});
        false ->
            Config#{hosts => servers_to_bin(Servers)}
    end;
may_parse_srv_and_txt_records_(
    #{
        mongo_type := Type,
        srv_record := true,
        servers := Servers
    } = Config
) ->
    Hosts = parse_srv_records(Type, Servers),
    ExtraOpts = parse_txt_records(Type, Servers),
    maps:merge(Config#{hosts => Hosts}, ExtraOpts).

parse_srv_records(Type, Servers) ->
    Fun = fun(AccIn, {IpOrHost, _Port}) ->
        case
            inet_res:lookup(
                "_mongodb._tcp." ++
                    ip_or_host_to_string(IpOrHost),
                in,
                srv
            )
        of
            [] ->
                error(service_not_found);
            Services ->
                [
                    [server_to_bin({Host, Port}) || {_, _, Port, Host} <- Services]
                    | AccIn
                ]
        end
    end,
    Res = lists:foldl(Fun, [], Servers),
    case Type of
        single -> lists:nth(1, Res);
        _ -> Res
    end.

parse_txt_records(Type, Servers) ->
    Fields =
        case Type of
            rs -> ["authSource", "replicaSet"];
            _ -> ["authSource"]
        end,
    Fun = fun(AccIn, {IpOrHost, _Port}) ->
        case inet_res:lookup(IpOrHost, in, txt) of
            [] ->
                #{};
            [[QueryString]] ->
                case uri_string:dissect_query(QueryString) of
                    {error, _, _} ->
                        error({invalid_txt_record, invalid_query_string});
                    Options ->
                        maps:merge(AccIn, take_and_convert(Fields, Options))
                end;
            _ ->
                error({invalid_txt_record, multiple_records})
        end
    end,
    lists:foldl(Fun, #{}, Servers).

take_and_convert(Fields, Options) ->
    take_and_convert(Fields, Options, #{}).

take_and_convert([], [_ | _], _Acc) ->
    error({invalid_txt_record, invalid_option});
take_and_convert([], [], Acc) ->
    Acc;
take_and_convert([Field | More], Options, Acc) ->
    case lists:keytake(Field, 1, Options) of
        {value, {"authSource", V}, NOptions} ->
            take_and_convert(More, NOptions, Acc#{auth_source => list_to_binary(V)});
        {value, {"replicaSet", V}, NOptions} ->
            take_and_convert(More, NOptions, Acc#{replica_set_name => list_to_binary(V)});
        {value, _, _} ->
            error({invalid_txt_record, invalid_option});
        false ->
            take_and_convert(More, Options, Acc)
    end.

-spec ip_or_host_to_string(binary() | string() | tuple()) ->
    string().
ip_or_host_to_string(Ip) when is_tuple(Ip) ->
    inet:ntoa(Ip);
ip_or_host_to_string(Host) ->
    str(Host).

servers_to_bin([Server | Rest]) ->
    [server_to_bin(Server) | servers_to_bin(Rest)];
servers_to_bin([]) ->
    [].

server_to_bin({IpOrHost, Port}) ->
    iolist_to_binary(ip_or_host_to_string(IpOrHost) ++ ":" ++ integer_to_list(Port)).

%% ===================================================================
%% typereflt funcs

-spec to_server_raw(string()) ->
    {string(), pos_integer()}.
to_server_raw(Server) ->
    emqx_connector_schema_lib:parse_server(Server, ?MONGO_HOST_OPTIONS).

-spec to_servers_raw(string()) ->
    [{string(), pos_integer()}].
to_servers_raw(Servers) ->
    lists:map(
        fun(Server) ->
            emqx_connector_schema_lib:parse_server(Server, ?MONGO_HOST_OPTIONS)
        end,
        string:tokens(str(Servers), ", ")
    ).

str(A) when is_atom(A) ->
    atom_to_list(A);
str(B) when is_binary(B) ->
    binary_to_list(B);
str(S) when is_list(S) ->
    S.<|MERGE_RESOLUTION|>--- conflicted
+++ resolved
@@ -186,7 +186,6 @@
     }),
     emqx_plugin_libs_pool:stop_pool(PoolName).
 
-<<<<<<< HEAD
 on_query(InstId,
          {Action, Collection, Filter, Projector},
          AfterQuery,
@@ -197,10 +196,9 @@
     case ecpool:pick_and_do(PoolName,
                             {?MODULE, mongo_query, [Action, Collection, Filter, Projector]},
                             no_handover) of
-=======
 on_query(
     InstId,
-    {Action, Collection, Selector, Projector},
+    {Action, Collection, Filter, Projector},
     AfterQuery,
     #{poolname := PoolName} = State
 ) ->
@@ -217,7 +215,6 @@
             no_handover
         )
     of
->>>>>>> 061d9198
         {error, Reason} ->
             ?SLOG(error, #{
                 msg => "mongodb_connector_do_query_failed",
@@ -310,19 +307,10 @@
     WorkerOptions = proplists:get_value(worker_options, Opts, []),
     mongo_api:connect(Type, Hosts, Options, WorkerOptions).
 
-<<<<<<< HEAD
 mongo_query(Conn, find, Collection, Filter, Projector) ->
     mongo_api:find(Conn, Collection, Filter, Projector);
-
 mongo_query(Conn, find_one, Collection, Filter, Projector) ->
     mongo_api:find_one(Conn, Collection, Filter, Projector);
-
-=======
-mongo_query(Conn, find, Collection, Selector, Projector) ->
-    mongo_api:find(Conn, Collection, Selector, Projector);
-mongo_query(Conn, find_one, Collection, Selector, Projector) ->
-    mongo_api:find_one(Conn, Collection, Selector, Projector);
->>>>>>> 061d9198
 %% Todo xxx
 mongo_query(_Conn, _Action, _Collection, _Filter, _Projector) ->
     ok.
