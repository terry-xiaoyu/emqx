--- conflicted
+++ resolved
@@ -31,13 +31,8 @@
 %% NOTE: ALso make sure to follow the instructions in end of
 %% `apps/emqx/src/bpapi/README.md'
 
-<<<<<<< HEAD
 %% Opensource edition
--define(EMQX_RELEASE_CE, "5.1.0-alpha.2").
-=======
-%% Community edition
 -define(EMQX_RELEASE_CE, "5.1.0-alpha.3").
->>>>>>> ce4e49cd
 
 %% Enterprise edition
 -define(EMQX_RELEASE_EE, "5.1.0-alpha.3").
