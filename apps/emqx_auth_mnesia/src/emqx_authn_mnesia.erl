%%--------------------------------------------------------------------
%% Copyright (c) 2021-2024 EMQ Technologies Co., Ltd. All Rights Reserved.
%%
%% Licensed under the Apache License, Version 2.0 (the "License");
%% you may not use this file except in compliance with the License.
%% You may obtain a copy of the License at
%%
%%     http://www.apache.org/licenses/LICENSE-2.0
%%
%% Unless required by applicable law or agreed to in writing, software
%% distributed under the License is distributed on an "AS IS" BASIS,
%% WITHOUT WARRANTIES OR CONDITIONS OF ANY KIND, either express or implied.
%% See the License for the specific language governing permissions and
%% limitations under the License.
%%--------------------------------------------------------------------

-module(emqx_authn_mnesia).

-include("emqx_auth_mnesia.hrl").
-include_lib("emqx_auth/include/emqx_authn.hrl").
-include_lib("emqx/include/logger.hrl").
-include_lib("stdlib/include/ms_transform.hrl").

-behaviour(emqx_authn_provider).
-behaviour(emqx_db_backup).

-export([
    create/2,
    update/2,
    authenticate/2,
    destroy/1
]).

-export([
    import_users/2,
    add_user/2,
    delete_user/2,
    update_user/3,
    lookup_user/2,
    list_users/2
]).

-export([
    qs2ms/2,
    run_fuzzy_filter/2,
    format_user_info/1,
    group_match_spec/1
]).

%% Internal exports (RPC)
-export([
    do_destroy/1,
    do_add_user/1,
    do_delete_user/2,
    do_update_user/3
]).

-export([init_tables/0]).

-export([backup_tables/0]).

-type user_group() :: binary().
-type user_id() :: binary().

-record(user_info, {
    user_id :: {user_group(), user_id()},
    password_hash :: binary(),
    salt :: binary(),
    is_superuser :: boolean()
}).

-define(TAB, ?MODULE).
-define(AUTHN_QSCHEMA, [
    {<<"like_user_id">>, binary},
    {<<"user_group">>, binary},
    {<<"is_superuser">>, atom}
]).

%%------------------------------------------------------------------------------
%% Mnesia bootstrap
%%------------------------------------------------------------------------------

%% @doc Create or replicate tables.
-spec create_tables() -> [mria:table()].
create_tables() ->
    ok = mria:create_table(?TAB, [
        {rlog_shard, ?AUTHN_SHARD},
        {type, ordered_set},
        {storage, disc_copies},
        {record_name, user_info},
        {attributes, record_info(fields, user_info)},
        {storage_properties, [{ets, [{read_concurrency, true}]}]}
    ]),
    [?TAB].

%% Init
-spec init_tables() -> ok.
init_tables() ->
    ok = mria:wait_for_tables(create_tables()).

%%------------------------------------------------------------------------------
%% Data backup
%%------------------------------------------------------------------------------

backup_tables() -> [?TAB].

%%------------------------------------------------------------------------------
%% APIs
%%------------------------------------------------------------------------------

create(_AuthenticatorID, Config) ->
    create(Config).

create(
    #{
        user_id_type := Type,
        password_hash_algorithm := Algorithm,
        user_group := UserGroup
    } = Config
) ->
    ok = emqx_authn_password_hashing:init(Algorithm),
    State = #{
        user_group => UserGroup,
        user_id_type => Type,
        password_hash_algorithm => Algorithm
    },
    ok = boostrap_user_from_file(Config, State),
    {ok, State}.

update(Config, _State) ->
    create(Config).

authenticate(#{auth_method := _}, _) ->
    ignore;
authenticate(#{password := undefined}, _) ->
    {error, bad_username_or_password};
authenticate(
    #{password := Password} = Credential,
    #{
        user_group := UserGroup,
        user_id_type := Type,
        password_hash_algorithm := Algorithm
    }
) ->
    UserID = get_user_identity(Credential, Type),
    case mnesia:dirty_read(?TAB, {UserGroup, UserID}) of
        [] ->
            ?TRACE_AUTHN_PROVIDER("user_not_found"),
            ignore;
        [#user_info{password_hash = PasswordHash, salt = Salt, is_superuser = IsSuperuser}] ->
            case
                emqx_authn_password_hashing:check_password(
                    Algorithm, Salt, PasswordHash, Password
                )
            of
                true ->
                    {ok, #{is_superuser => IsSuperuser}};
                false ->
                    {error, bad_username_or_password}
            end
    end.

destroy(#{user_group := UserGroup}) ->
    trans(fun ?MODULE:do_destroy/1, [UserGroup]).

do_destroy(UserGroup) ->
    ok = lists:foreach(
        fun(User) ->
            mnesia:delete_object(?TAB, User, write)
        end,
        mnesia:select(?TAB, group_match_spec(UserGroup), write)
    ).

import_users(ImportSource, State) ->
    import_users(ImportSource, State, #{override => true}).

import_users({PasswordType, Filename, FileData}, State, Opts) ->
    Convertor = convertor(PasswordType, State),
    try parse_import_users(Filename, FileData, Convertor) of
        Users ->
            case do_import_users(Users, Opts#{filename => Filename}) of
                ok ->
                    ok;
                %% Do not log empty user entries.
                %% The default etc/auth-built-in-db.csv file contains an empty user entry.
                {error, empty_users} ->
                    {error, empty_users};
                {error, Reason} ->
                    ?SLOG(
                        warning,
                        #{
                            msg => "import_authn_users_failed",
                            reason => Reason,
                            type => PasswordType,
                            filename => Filename
                        }
                    ),
                    {error, Reason}
            end
    catch
        error:Reason:Stk ->
            ?SLOG(
                warning,
                #{
                    msg => "parse_authn_users_failed",
                    reason => Reason,
                    type => PasswordType,
                    filename => Filename,
                    stacktrace => Stk
                }
            ),
            {error, Reason}
    end.

do_import_users([], _Opts) ->
    {error, empty_users};
do_import_users(Users, Opts) ->
    trans(
        fun() ->
            lists:foreach(
                fun(User) ->
                    insert_user(User, Opts)
                end,
                Users
            )
        end
    ).

add_user(
    UserInfo,
    State
) ->
    UserInfoRecord = user_info_record(UserInfo, State),
    trans(fun ?MODULE:do_add_user/1, [UserInfoRecord]).

do_add_user(
    #user_info{
        user_id = {_UserGroup, UserID} = DBUserID,
        is_superuser = IsSuperuser
    } = UserInfoRecord
) ->
    case mnesia:read(?TAB, DBUserID, write) of
        [] ->
            insert_user(UserInfoRecord),
            {ok, #{user_id => UserID, is_superuser => IsSuperuser}};
        [_] ->
            {error, already_exist}
    end.

delete_user(UserID, State) ->
    trans(fun ?MODULE:do_delete_user/2, [UserID, State]).

do_delete_user(UserID, #{user_group := UserGroup}) ->
    case mnesia:read(?TAB, {UserGroup, UserID}, write) of
        [] ->
            {error, not_found};
        [_] ->
            mnesia:delete(?TAB, {UserGroup, UserID}, write)
    end.

update_user(UserID, UserInfo, State) ->
    FieldsToUpdate = fields_to_update(
        UserInfo,
        [
            hash_and_salt,
            is_superuser
        ],
        State
    ),
    trans(fun ?MODULE:do_update_user/3, [UserID, FieldsToUpdate, State]).

do_update_user(
    UserID,
    FieldsToUpdate,
    #{
        user_group := UserGroup
    }
) ->
    case mnesia:read(?TAB, {UserGroup, UserID}, write) of
        [] ->
            {error, not_found};
        [#user_info{} = UserInfoRecord] ->
            NUserInfoRecord = update_user_record(UserInfoRecord, FieldsToUpdate),
            insert_user(NUserInfoRecord),
            {ok, #{user_id => UserID, is_superuser => NUserInfoRecord#user_info.is_superuser}}
    end.

lookup_user(UserID, #{user_group := UserGroup}) ->
    case mnesia:dirty_read(?TAB, {UserGroup, UserID}) of
        [UserInfo] ->
            {ok, format_user_info(UserInfo)};
        [] ->
            {error, not_found}
    end.

list_users(QueryString, #{user_group := UserGroup}) ->
    NQueryString = QueryString#{<<"user_group">> => UserGroup},
    emqx_mgmt_api:node_query(
        node(),
        ?TAB,
        NQueryString,
        ?AUTHN_QSCHEMA,
        fun ?MODULE:qs2ms/2,
        fun ?MODULE:format_user_info/1
    ).

%%--------------------------------------------------------------------
%% QueryString to MatchSpec

-spec qs2ms(atom(), {list(), list()}) -> emqx_mgmt_api:match_spec_and_filter().
qs2ms(_Tab, {QString, FuzzyQString}) ->
    #{
        match_spec => ms_from_qstring(QString),
        fuzzy_fun => fuzzy_filter_fun(FuzzyQString)
    }.

%% Fuzzy username funcs
fuzzy_filter_fun([]) ->
    undefined;
fuzzy_filter_fun(Fuzzy) ->
    {fun ?MODULE:run_fuzzy_filter/2, [Fuzzy]}.

run_fuzzy_filter(_, []) ->
    true;
run_fuzzy_filter(
    E = #user_info{user_id = {_, UserID}},
    [{user_id, like, UsernameSubStr} | Fuzzy]
) ->
    binary:match(UserID, UsernameSubStr) /= nomatch andalso run_fuzzy_filter(E, Fuzzy).

%%------------------------------------------------------------------------------
%% Internal functions
%%------------------------------------------------------------------------------

insert_user(User, Opts) ->
    #{
        <<"user_group">> := UserGroup,
        <<"user_id">> := UserID,
        <<"password_hash">> := PasswordHash,
        <<"salt">> := Salt,
        <<"is_superuser">> := IsSuperuser
    } = User,
    UserInfoRecord =
        #user_info{user_id = DBUserID} =
        user_info_record(UserGroup, UserID, PasswordHash, Salt, IsSuperuser),
    case mnesia:read(?TAB, DBUserID, write) of
        [] ->
            insert_user(UserInfoRecord);
        [UserInfoRecord] ->
            ok;
        [_] ->
            Msg =
                case maps:get(override, Opts, false) of
                    true ->
                        insert_user(UserInfoRecord),
                        "override_an_exists_userid_into_authentication_database_ok";
                    false ->
                        "import_an_exists_userid_into_authentication_database_failed"
                end,
            ?SLOG(warning, #{
                msg => Msg,
                user_id => UserID,
                group_id => UserGroup,
                bootstrap_file => maps:get(filename, Opts),
                suggestion =>
                    "If you've altered it differently, delete the user_id from the bootstrap file."
            })
    end.

insert_user(#user_info{} = UserInfoRecord) ->
    mnesia:write(?TAB, UserInfoRecord, write).

user_info_record(UserGroup, UserID, PasswordHash, Salt, IsSuperuser) ->
    #user_info{
        user_id = {UserGroup, UserID},
        password_hash = PasswordHash,
        salt = Salt,
        is_superuser = IsSuperuser
    }.

user_info_record(
    #{
        user_id := UserID,
        password := Password
    } = UserInfo,
    #{
        password_hash_algorithm := Algorithm,
        user_group := UserGroup
    } = _State
) ->
    IsSuperuser = maps:get(is_superuser, UserInfo, false),
    {PasswordHash, Salt} = emqx_authn_password_hashing:hash(Algorithm, Password),
    user_info_record(UserGroup, UserID, PasswordHash, Salt, IsSuperuser).

fields_to_update(
    #{password := Password} = UserInfo,
    [hash_and_salt | Rest],
    #{password_hash_algorithm := Algorithm} = State
) ->
    [
        {hash_and_salt,
            emqx_authn_password_hashing:hash(
                Algorithm, Password
            )}
        | fields_to_update(UserInfo, Rest, State)
    ];
fields_to_update(#{is_superuser := IsSuperuser} = UserInfo, [is_superuser | Rest], State) ->
    [{is_superuser, IsSuperuser} | fields_to_update(UserInfo, Rest, State)];
fields_to_update(UserInfo, [_ | Rest], State) ->
    fields_to_update(UserInfo, Rest, State);
fields_to_update(_UserInfo, [], _State) ->
    [].

update_user_record(UserInfoRecord, []) ->
    UserInfoRecord;
update_user_record(UserInfoRecord, [{hash_and_salt, {PasswordHash, Salt}} | Rest]) ->
    update_user_record(UserInfoRecord#user_info{password_hash = PasswordHash, salt = Salt}, Rest);
update_user_record(UserInfoRecord, [{is_superuser, IsSuperuser} | Rest]) ->
    update_user_record(UserInfoRecord#user_info{is_superuser = IsSuperuser}, Rest).

%% TODO: Support other type
get_user_identity(#{username := Username}, username) ->
    Username;
get_user_identity(#{clientid := ClientID}, clientid) ->
    ClientID;
get_user_identity(_, Type) ->
    {error, {bad_user_identity_type, Type}}.

trans(Fun, Args) ->
    case mria:transaction(?AUTHN_SHARD, Fun, Args) of
        {atomic, Res} -> Res;
        {aborted, Reason} -> {error, Reason}
    end.

trans(Fun) ->
    case mria:transaction(?AUTHN_SHARD, Fun) of
        {atomic, Res} -> Res;
        {aborted, Reason} -> {error, Reason}
    end.

to_binary(B) when is_binary(B) ->
    B;
to_binary(L) when is_list(L) ->
    iolist_to_binary(L).

format_user_info(#user_info{user_id = {_, UserID}, is_superuser = IsSuperuser}) ->
    #{user_id => UserID, is_superuser => IsSuperuser}.

ms_from_qstring(QString) ->
    case lists:keytake(user_group, 1, QString) of
        {value, {user_group, '=:=', UserGroup}, QString2} ->
            group_match_spec(UserGroup, QString2);
        _ ->
            []
    end.

group_match_spec(UserGroup) ->
    group_match_spec(UserGroup, []).

group_match_spec(UserGroup, QString) ->
    case lists:keyfind(is_superuser, 1, QString) of
        false ->
            ets:fun2ms(fun(#user_info{user_id = {Group, _}} = User) when Group =:= UserGroup ->
                User
            end);
        {is_superuser, '=:=', Value} ->
            ets:fun2ms(fun(#user_info{user_id = {Group, _}, is_superuser = IsSuper} = User) when
                Group =:= UserGroup, IsSuper =:= Value
            ->
                User
            end)
    end.

%%--------------------------------------------------------------------
%% parse import file/data

parse_import_users(Filename, FileData, Convertor) ->
<<<<<<< HEAD
    UserStream = reader_fn(Filename, FileData),
    Users = emqx_utils_stream:consume(emqx_utils_stream:map(Convertor, UserStream)),
    NewUsersCount =
        lists:foldl(
            fun(
                #{
                    <<"user_group">> := UserGroup,
                    <<"user_id">> := UserID
                },
                Acc
            ) ->
                case ets:member(?TAB, {UserGroup, UserID}) of
                    true ->
                        Acc;
                    false ->
                        Acc + 1
                end
            end,
            0,
            Users
        ),
    {NewUsersCount, Users}.
=======
    Eval = fun _Eval(F) ->
        case F() of
            [] -> [];
            [User | F1] -> [Convertor(User) | _Eval(F1)]
        end
    end,
    ReaderFn = reader_fn(Filename, FileData),
    Eval(ReaderFn).
>>>>>>> f64bd313

reader_fn(prepared_user_list, List) when is_list(List) ->
    %% Example: [#{<<"user_id">> => <<>>, ...}]
    emqx_utils_stream:list(List);
reader_fn(Filename0, Data) ->
    case filename:extension(to_binary(Filename0)) of
        <<".json">> ->
            %% Example: data/user-credentials.json
            case emqx_utils_json:safe_decode(Data, [return_maps]) of
                {ok, List} when is_list(List) ->
                    emqx_utils_stream:list(List);
                {ok, _} ->
                    error(unknown_file_format);
                {error, Reason} ->
                    error(Reason)
            end;
        <<".csv">> ->
            %% Example: etc/auth-built-in-db-bootstrap.csv
            emqx_utils_stream:csv(Data);
        <<>> ->
            error(unknown_file_format);
        Extension ->
            error({unsupported_file_format, Extension})
    end.

convertor(PasswordType, State) ->
    fun(User) ->
        convert_user(User, PasswordType, State)
    end.

convert_user(
    User = #{<<"user_id">> := UserId},
    PasswordType,
    #{user_group := UserGroup, password_hash_algorithm := Algorithm}
) ->
    {PasswordHash, Salt} = find_password_hash(PasswordType, User, Algorithm),
    #{
        <<"user_id">> => UserId,
        <<"password_hash">> => PasswordHash,
        <<"salt">> => Salt,
        <<"is_superuser">> => is_superuser(User),
        <<"user_group">> => UserGroup
    };
convert_user(_, _, _) ->
    error(bad_format).

find_password_hash(hash, User = #{<<"password_hash">> := PasswordHash}, _) ->
    {PasswordHash, maps:get(<<"salt">>, User, <<>>)};
find_password_hash(plain, #{<<"password">> := Password}, Algorithm) ->
    emqx_authn_password_hashing:hash(Algorithm, Password);
find_password_hash(hash, _User, _) ->
    error("hash_import_requires_password_hash_field");
find_password_hash(plain, _User, _Algorithm) ->
    error("plain_import_requires_password_field");
find_password_hash(_, _, _) ->
    error(bad_format).

is_superuser(#{<<"is_superuser">> := <<"true">>}) -> true;
is_superuser(#{<<"is_superuser">> := true}) -> true;
is_superuser(_) -> false.

boostrap_user_from_file(Config, State) ->
    case maps:get(bootstrap_file, Config, <<>>) of
        <<>> ->
            ok;
        FileName0 ->
            #{bootstrap_type := Type} = Config,
            FileName = emqx_schema:naive_env_interpolation(FileName0),
            case file:read_file(FileName) of
                {ok, FileData} ->
                    _ = import_users({Type, FileName, FileData}, State, #{override => false}),
                    ok;
                {error, Reason} ->
                    ?SLOG(warning, #{
                        msg => "boostrap_authn_built_in_database_failed",
                        boostrap_file => FileName,
                        boostrap_type => Type,
                        reason => emqx_utils:explain_posix(Reason)
                    })
            end
    end.<|MERGE_RESOLUTION|>--- conflicted
+++ resolved
@@ -177,7 +177,7 @@
 import_users({PasswordType, Filename, FileData}, State, Opts) ->
     Convertor = convertor(PasswordType, State),
     try parse_import_users(Filename, FileData, Convertor) of
-        Users ->
+        {_NewUsersCnt, Users} ->
             case do_import_users(Users, Opts#{filename => Filename}) of
                 ok ->
                     ok;
@@ -475,7 +475,6 @@
 %% parse import file/data
 
 parse_import_users(Filename, FileData, Convertor) ->
-<<<<<<< HEAD
     UserStream = reader_fn(Filename, FileData),
     Users = emqx_utils_stream:consume(emqx_utils_stream:map(Convertor, UserStream)),
     NewUsersCount =
@@ -498,16 +497,6 @@
             Users
         ),
     {NewUsersCount, Users}.
-=======
-    Eval = fun _Eval(F) ->
-        case F() of
-            [] -> [];
-            [User | F1] -> [Convertor(User) | _Eval(F1)]
-        end
-    end,
-    ReaderFn = reader_fn(Filename, FileData),
-    Eval(ReaderFn).
->>>>>>> f64bd313
 
 reader_fn(prepared_user_list, List) when is_list(List) ->
     %% Example: [#{<<"user_id">> => <<>>, ...}]
