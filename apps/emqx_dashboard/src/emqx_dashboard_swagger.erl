%%--------------------------------------------------------------------
%% Copyright (c) 2021-2023 EMQ Technologies Co., Ltd. All Rights Reserved.
%%
%% Licensed under the Apache License, Version 2.0 (the "License");
%% you may not use this file except in compliance with the License.
%% You may obtain a copy of the License at
%%
%%     http://www.apache.org/licenses/LICENSE-2.0
%%
%% Unless required by applicable law or agreed to in writing, software
%% distributed under the License is distributed on an "AS IS" BASIS,
%% WITHOUT WARRANTIES OR CONDITIONS OF ANY KIND, either express or implied.
%% See the License for the specific language governing permissions and
%% limitations under the License.
%%--------------------------------------------------------------------

-module(emqx_dashboard_swagger).

-include_lib("typerefl/include/types.hrl").
-include_lib("hocon/include/hoconsc.hrl").

%% API
-export([spec/1, spec/2]).
-export([namespace/0, namespace/1, fields/1]).
-export([schema_with_example/2, schema_with_examples/2]).
-export([error_codes/1, error_codes/2]).
-export([file_schema/1]).

-export([
    filter_check_request/2,
    filter_check_request_and_translate_body/2,
    gen_api_schema_json_iodata/3
]).

-ifdef(TEST).
-export([
    parse_spec_ref/3,
    components/2
]).
-endif.

-define(METHODS, [get, post, put, head, delete, patch, options, trace]).

-define(DEFAULT_FIELDS, [
    example,
    allowReserved,
    style,
    format,
    readOnly,
    explode,
    maxLength,
    allowEmptyValue,
    deprecated,
    minimum,
    maximum
]).

-define(INIT_SCHEMA, #{
    fields => #{},
    translations => #{},
    validations => [],
    namespace => undefined
}).

-define(TO_REF(_N_, _F_), iolist_to_binary([to_bin(_N_), ".", to_bin(_F_)])).
-define(TO_COMPONENTS_SCHEMA(_M_, _F_),
    iolist_to_binary([
        <<"#/components/schemas/">>,
        ?TO_REF(namespace(_M_), _F_)
    ])
).
-define(TO_COMPONENTS_PARAM(_M_, _F_),
    iolist_to_binary([
        <<"#/components/parameters/">>,
        ?TO_REF(namespace(_M_), _F_)
    ])
).

-define(SPECIAL_LANG_MSGID, <<"$msgid">>).

-define(MAX_ROW_LIMIT, 1000).
-define(DEFAULT_ROW, 100).

-type request() :: #{bindings => map(), query_string => map(), body => map()}.
-type request_meta() :: #{module => module(), path => string(), method => atom()}.

-type filter_result() :: {ok, request()} | {400, 'BAD_REQUEST', binary()}.
-type filter() :: fun((request(), request_meta()) -> filter_result()).

-type spec_opts() :: #{
    check_schema => boolean() | filter(),
    translate_body => boolean(),
    schema_converter => fun((hocon_schema:schema(), Module :: atom()) -> map()),
    i18n_lang => atom() | string() | binary()
}.

-type route_path() :: string() | binary().
-type route_methods() :: map().
-type route_handler() :: atom().
-type route_options() :: #{filter => filter() | undefined}.

-type api_spec_entry() :: {route_path(), route_methods(), route_handler(), route_options()}.
-type api_spec_component() :: map().

%%------------------------------------------------------------------------------
%% API
%%------------------------------------------------------------------------------

%% @equiv spec(Module, #{check_schema => false})
-spec spec(module()) -> {list(api_spec_entry()), list(api_spec_component())}.
spec(Module) -> spec(Module, #{check_schema => false}).

-spec spec(module(), spec_opts()) -> {list(api_spec_entry()), list(api_spec_component())}.
spec(Module, Options) ->
    Paths = apply(Module, paths, []),
    {ApiSpec, AllRefs} =
        lists:foldl(
            fun(Path, {AllAcc, AllRefsAcc}) ->
                {OperationId, Specs, Refs} = parse_spec_ref(Module, Path, Options),
                CheckSchema = support_check_schema(Options),
                {
                    [{filename:join("/", Path), Specs, OperationId, CheckSchema} | AllAcc],
                    Refs ++ AllRefsAcc
                }
            end,
            {[], []},
            Paths
        ),
    {ApiSpec, components(lists:usort(AllRefs), Options)}.

-spec namespace() -> hocon_schema:name().
namespace() -> "public".

-spec fields(hocon_schema:name()) -> hocon_schema:fields().
fields(page) ->
    Desc = <<"Page number of the results to fetch.">>,
    Meta = #{in => query, desc => Desc, default => 1, example => 1},
    [{page, hoconsc:mk(pos_integer(), Meta)}];
fields(limit) ->
    Desc = iolist_to_binary([
        <<"Results per page(max ">>,
        integer_to_binary(?MAX_ROW_LIMIT),
        <<")">>
    ]),
    Meta = #{in => query, desc => Desc, default => ?DEFAULT_ROW, example => 50},
    [{limit, hoconsc:mk(range(1, ?MAX_ROW_LIMIT), Meta)}];
fields(count) ->
    Desc = <<
        "Total number of records matching the query.<br/>"
        "Note: this field is present only if the query can be optimized and does "
        "not require a full table scan."
    >>,
    Meta = #{desc => Desc, required => false},
    [{count, hoconsc:mk(non_neg_integer(), Meta)}];
fields(hasnext) ->
    Desc = <<
        "Flag indicating whether there are more results available on next pages."
    >>,
    Meta = #{desc => Desc, required => true},
    [{hasnext, hoconsc:mk(boolean(), Meta)}];
fields(meta) ->
    fields(page) ++ fields(limit) ++ fields(count) ++ fields(hasnext).

-spec schema_with_example(hocon_schema:type(), term()) -> hocon_schema:field_schema_map().
schema_with_example(Type, Example) ->
    hoconsc:mk(Type, #{examples => #{<<"example">> => Example}}).

-spec schema_with_examples(hocon_schema:type(), map()) -> hocon_schema:field_schema_map().
schema_with_examples(Type, Examples) ->
    hoconsc:mk(Type, #{examples => #{<<"examples">> => Examples}}).

-spec error_codes(list(atom())) -> hocon_schema:fields().
error_codes(Codes) ->
    error_codes(Codes, <<"Error code to troubleshoot problems.">>).

-spec error_codes(nonempty_list(atom()), binary() | {desc, module(), term()}) ->
    hocon_schema:fields().
error_codes(Codes = [_ | _], MsgDesc) ->
    [
        {code, hoconsc:mk(hoconsc:enum(Codes))},
        {message,
            hoconsc:mk(string(), #{
                desc => MsgDesc
            })}
    ].

file_schema(FileName) ->
    #{
        content => #{
            'multipart/form-data' => #{
                schema => #{
                    type => object,
                    properties => #{
                        FileName => #{type => string, format => binary}
                    }
                }
            }
        }
    }.

gen_api_schema_json_iodata(SchemaMod, SchemaInfo, Converter) ->
    {ApiSpec0, Components0} = emqx_dashboard_swagger:spec(
        SchemaMod,
        #{
            schema_converter => Converter,
            i18n_lang => ?SPECIAL_LANG_MSGID
        }
    ),
    ApiSpec = lists:foldl(
        fun({Path, Spec, _, _}, Acc) ->
            NewSpec = maps:fold(
                fun(Method, #{responses := Responses}, SubAcc) ->
                    case Responses of
                        #{
                            <<"200">> :=
                                #{
                                    <<"content">> := #{
                                        <<"application/json">> := #{<<"schema">> := Schema}
                                    }
                                }
                        } ->
                            SubAcc#{Method => Schema};
                        _ ->
                            SubAcc
                    end
                end,
                #{},
                Spec
            ),
            Acc#{list_to_atom(Path) => NewSpec}
        end,
        #{},
        ApiSpec0
    ),
    Components = lists:foldl(fun(M, Acc) -> maps:merge(M, Acc) end, #{}, Components0),
    emqx_utils_json:encode(
        #{
            info => SchemaInfo,
            paths => ApiSpec,
            components => #{schemas => Components}
        },
        [pretty, force_utf8]
    ).

%%------------------------------------------------------------------------------
%% Private functions
%%------------------------------------------------------------------------------

filter_check_request_and_translate_body(Request, RequestMeta) ->
    translate_req(Request, RequestMeta, fun check_and_translate/3).

filter_check_request(Request, RequestMeta) ->
    translate_req(Request, RequestMeta, fun check_only/3).

translate_req(Request, #{module := Module, path := Path, method := Method}, CheckFun) ->
    #{Method := Spec} = apply(Module, schema, [Path]),
    try
        Params = maps:get(parameters, Spec, []),
        Body = maps:get('requestBody', Spec, []),
        {Bindings, QueryStr} = check_parameters(Request, Params, Module),
        NewBody = check_request_body(Request, Body, Module, CheckFun, hoconsc:is_schema(Body)),
        {ok, Request#{bindings => Bindings, query_string => QueryStr, body => NewBody}}
    catch
        throw:HoconError ->
            Msg = hocon_error_msg(HoconError),
            {400, 'BAD_REQUEST', Msg}
    end.

check_and_translate(Schema, Map, Opts) ->
    hocon_tconf:check_plain(Schema, Map, Opts).

check_only(Schema, Map, Opts) ->
    _ = hocon_tconf:check_plain(Schema, Map, Opts),
    Map.

support_check_schema(#{check_schema := true, translate_body := true}) ->
    #{filter => fun ?MODULE:filter_check_request_and_translate_body/2};
support_check_schema(#{check_schema := true}) ->
    #{filter => fun ?MODULE:filter_check_request/2};
support_check_schema(#{check_schema := Filter}) when is_function(Filter, 2) ->
    #{filter => Filter};
support_check_schema(_) ->
    #{filter => undefined}.

parse_spec_ref(Module, Path, Options) ->
    Schema =
        try
            erlang:apply(Module, schema, [Path])
        catch
<<<<<<< HEAD
            error:Reason:Stacktrace ->
                %% raise a new error with the same stacktrace.
                %% it's a bug if this happens.
                %% i.e. if a path is listed in the spec but the module doesn't
                %% implement it or crashes when trying to build the schema.
                erlang:raise(
                    error,
                    #{mfa => {Module, schema, [Path]}, reason => Reason},
                    Stacktrace
                )
=======
            Error:Reason:Stacktrace ->
                %% This error is intended to fail the build
                %% hence print to standard_error
                io:format(
                    standard_error,
                    "Failed to generate swagger for path ~p in module ~p~n"
                    "error:~p~nreason:~p~n~p~n",
                    [Module, Path, Error, Reason, Stacktrace]
                ),
                error({failed_to_generate_swagger_spec, Module, Path})
>>>>>>> 654d2740
        end,
    {Specs, Refs} = maps:fold(
        fun(Method, Meta, {Acc, RefsAcc}) ->
            (not lists:member(Method, ?METHODS)) andalso
                throw({error, #{module => Module, path => Path, method => Method}}),
            {Spec, SubRefs} = meta_to_spec(Meta, Module, Options),
            {Acc#{Method => Spec}, SubRefs ++ RefsAcc}
        end,
        {#{}, []},
        maps:without(['operationId'], Schema)
    ),
    {maps:get('operationId', Schema), Specs, Refs}.

check_parameters(Request, Spec, Module) ->
    #{bindings := Bindings, query_string := QueryStr} = Request,
    BindingsBin = maps:fold(
        fun(Key, Value, Acc) ->
            Acc#{atom_to_binary(Key) => Value}
        end,
        #{},
        Bindings
    ),
    check_parameter(Spec, BindingsBin, QueryStr, Module, #{}, #{}).

check_parameter([?REF(Fields) | Spec], Bindings, QueryStr, LocalMod, BindingsAcc, QueryStrAcc) ->
    check_parameter(
        [?R_REF(LocalMod, Fields) | Spec],
        Bindings,
        QueryStr,
        LocalMod,
        BindingsAcc,
        QueryStrAcc
    );
check_parameter(
    [?R_REF(Module, Fields) | Spec],
    Bindings,
    QueryStr,
    LocalMod,
    BindingsAcc,
    QueryStrAcc
) ->
    Params = apply(Module, fields, [Fields]),
    check_parameter(Params ++ Spec, Bindings, QueryStr, LocalMod, BindingsAcc, QueryStrAcc);
check_parameter([], _Bindings, _QueryStr, _Module, NewBindings, NewQueryStr) ->
    {NewBindings, NewQueryStr};
check_parameter([{Name, Type} | Spec], Bindings, QueryStr, Module, BindingsAcc, QueryStrAcc) ->
    Schema = ?INIT_SCHEMA#{roots => [{Name, Type}]},
    case hocon_schema:field_schema(Type, in) of
        path ->
            Option = #{atom_key => true},
            NewBindings = hocon_tconf:check_plain(Schema, Bindings, Option),
            NewBindingsAcc = maps:merge(BindingsAcc, NewBindings),
            check_parameter(Spec, Bindings, QueryStr, Module, NewBindingsAcc, QueryStrAcc);
        query ->
            Option = #{},
            NewQueryStr = hocon_tconf:check_plain(Schema, QueryStr, Option),
            NewQueryStrAcc = maps:merge(QueryStrAcc, NewQueryStr),
            check_parameter(Spec, Bindings, QueryStr, Module, BindingsAcc, NewQueryStrAcc)
    end.

check_request_body(#{body := Body}, Schema, Module, CheckFun, true) ->
    Type0 = hocon_schema:field_schema(Schema, type),
    Type =
        case Type0 of
            ?REF(StructName) -> ?R_REF(Module, StructName);
            _ -> Type0
        end,
    NewSchema = ?INIT_SCHEMA#{roots => [{root, Type}]},
    Option = #{required => false},
    #{<<"root">> := NewBody} = CheckFun(NewSchema, #{<<"root">> => Body}, Option),
    NewBody;
%% TODO not support nest object check yet, please use ref!
%% 'requestBody' = [ {per_page, mk(integer(), #{}},
%%                 {nest_object, [
%%                   {good_nest_1, mk(integer(), #{})},
%%                   {good_nest_2, mk(ref(?MODULE, good_ref), #{})}
%%                ]}
%% ]
check_request_body(#{body := Body}, Spec, _Module, CheckFun, false) when is_list(Spec) ->
    lists:foldl(
        fun({Name, Type}, Acc) ->
            Schema = ?INIT_SCHEMA#{roots => [{Name, Type}]},
            maps:merge(Acc, CheckFun(Schema, Body, #{}))
        end,
        #{},
        Spec
    );
%% requestBody => #{content => #{ 'application/octet-stream' =>
%% #{schema => #{ type => string, format => binary}}}
check_request_body(#{body := Body}, Spec, _Module, _CheckFun, false) when is_map(Spec) ->
    Body.

%% tags, description, summary, security, deprecated
meta_to_spec(Meta, Module, Options) ->
    {Params, Refs1} = parameters(maps:get(parameters, Meta, []), Module, Options),
    {RequestBody, Refs2} = request_body(maps:get('requestBody', Meta, []), Module, Options),
    {Responses, Refs3} = responses(maps:get(responses, Meta, #{}), Module, Options),
    {
        generate_method_desc(to_spec(Meta, Params, RequestBody, Responses), Options),
        lists:usort(Refs1 ++ Refs2 ++ Refs3)
    }.

to_spec(Meta, Params, [], Responses) ->
    Spec = maps:without([parameters, 'requestBody', responses], Meta),
    Spec#{parameters => Params, responses => Responses};
to_spec(Meta, Params, RequestBody, Responses) ->
    Spec = to_spec(Meta, Params, [], Responses),
    maps:put('requestBody', RequestBody, Spec).

generate_method_desc(Spec = #{desc := _Desc}, Options) ->
    Spec1 = trans_description(maps:remove(desc, Spec), Spec, Options),
    trans_tags(Spec1);
generate_method_desc(Spec = #{description := _Desc}, Options) ->
    Spec1 = trans_description(Spec, Spec, Options),
    trans_tags(Spec1);
generate_method_desc(Spec, _Options) ->
    trans_tags(Spec).

trans_tags(Spec = #{tags := Tags}) ->
    Spec#{tags => [string:titlecase(to_bin(Tag)) || Tag <- Tags]};
trans_tags(Spec) ->
    Spec.

parameters(Params, Module, Options) ->
    {SpecList, AllRefs} =
        lists:foldl(
            fun(Param, {Acc, RefsAcc}) ->
                case Param of
                    ?REF(StructName) ->
                        to_ref(Module, StructName, Acc, RefsAcc);
                    ?R_REF(RModule, StructName) ->
                        to_ref(RModule, StructName, Acc, RefsAcc);
                    {Name, Type} ->
                        In = hocon_schema:field_schema(Type, in),
                        In =:= undefined andalso
                            throw({error, <<"missing in:path/query field in parameters">>}),
                        Required = hocon_schema:field_schema(Type, required),
                        Default = hocon_schema:field_schema(Type, default),
                        HoconType = hocon_schema:field_schema(Type, type),
                        SchemaExtras = hocon_extract_map([enum, default], Type),
                        Meta = init_meta(Default),
                        {ParamType, Refs} = hocon_schema_to_spec(HoconType, Module),
                        Schema = maps:merge(maps:merge(ParamType, Meta), SchemaExtras),
                        Spec0 = init_prop(
                            [required | ?DEFAULT_FIELDS],
                            #{schema => Schema, name => Name, in => In},
                            Type
                        ),
                        Spec1 = trans_required(Spec0, Required, In),
                        Spec2 = trans_description(Spec1, Type, Options),
                        {[Spec2 | Acc], Refs ++ RefsAcc}
                end
            end,
            {[], []},
            Params
        ),
    {lists:reverse(SpecList), AllRefs}.

hocon_extract_map(Keys, Type) ->
    lists:foldl(
        fun(K, M) ->
            case hocon_schema:field_schema(Type, K) of
                undefined -> M;
                V -> M#{K => V}
            end
        end,
        #{},
        Keys
    ).

init_meta(undefined) -> #{};
init_meta(Default) -> #{default => Default}.

init_prop(Keys, Init, Type) ->
    lists:foldl(
        fun(Key, Acc) ->
            case hocon_schema:field_schema(Type, Key) of
                undefined -> Acc;
                Schema -> Acc#{Key => format_prop(Key, Schema)}
            end
        end,
        Init,
        Keys
    ).

format_prop(deprecated, Value) when is_boolean(Value) -> Value;
format_prop(deprecated, _) -> true;
format_prop(_, Schema) -> to_bin(Schema).

trans_required(Spec, true, _) -> Spec#{required => true};
trans_required(Spec, _, path) -> Spec#{required => true};
trans_required(Spec, _, _) -> Spec.

trans_desc(Init, Hocon, Func, Name, Options) ->
    Spec0 = trans_description(Init, Hocon, Options),
    case Func =:= fun hocon_schema_to_spec/2 of
        true ->
            Spec0;
        false ->
            Spec1 = trans_label(Spec0, Hocon, Name, Options),
            case Spec1 of
                #{description := _} -> Spec1;
                _ -> Spec1#{description => <<Name/binary, " Description">>}
            end
    end.

trans_description(Spec, Hocon, Options) ->
    Desc =
        case desc_struct(Hocon) of
            undefined -> undefined;
            ?DESC(_, _) = Struct -> get_i18n(<<"desc">>, Struct, undefined, Options);
            Text -> to_bin(Text)
        end,
    case Desc of
        undefined ->
            Spec;
        Desc ->
            Desc1 = binary:replace(Desc, [<<"\n">>], <<"<br/>">>, [global]),
            maybe_add_summary_from_label(Spec#{description => Desc1}, Hocon, Options)
    end.

maybe_add_summary_from_label(Spec, Hocon, Options) ->
    Label =
        case desc_struct(Hocon) of
            ?DESC(_, _) = Struct -> get_i18n(<<"label">>, Struct, undefined, Options);
            _ -> undefined
        end,
    case Label of
        undefined -> Spec;
        _ -> Spec#{summary => Label}
    end.

get_i18n(Tag, ?DESC(Namespace, Id), Default, Options) ->
    Lang = get_lang(Options),
    case Lang of
        ?SPECIAL_LANG_MSGID ->
            make_msgid(Namespace, Id, Tag);
        _ ->
            get_i18n_text(Lang, Namespace, Id, Tag, Default)
    end.

get_i18n_text(Lang, Namespace, Id, Tag, Default) ->
    case emqx_dashboard_desc_cache:lookup(Lang, Namespace, Id, Tag) of
        undefined ->
            Default;
        Text ->
            Text
    end.

%% Format：$msgid:Namespace.Id.Tag
%% e.g. $msgid:emqx_schema.key.desc
%%      $msgid:emqx_schema.key.label
%% if needed, the consumer of this schema JSON can use this msgid to
%% resolve the text in the i18n database.
make_msgid(Namespace, Id, Tag) ->
    iolist_to_binary(["$msgid:", to_bin(Namespace), ".", to_bin(Id), ".", Tag]).

%% So far i18n_lang in options is only used at build time.
%% At runtime, it's still the global config which controls the language.
get_lang(#{i18n_lang := Lang}) -> Lang;
get_lang(_) -> emqx:get_config([dashboard, i18n_lang]).

trans_label(Spec, Hocon, Default, Options) ->
    Label =
        case desc_struct(Hocon) of
            ?DESC(_, _) = Struct -> get_i18n(<<"label">>, Struct, Default, Options);
            _ -> Default
        end,
    Spec#{label => Label}.

desc_struct(Hocon) ->
    R =
        case hocon_schema:field_schema(Hocon, desc) of
            undefined ->
                case hocon_schema:field_schema(Hocon, description) of
                    undefined -> get_ref_desc(Hocon);
                    Struct1 -> Struct1
                end;
            Struct ->
                Struct
        end,
    ensure_bin(R).

ensure_bin(undefined) -> undefined;
ensure_bin(?DESC(_Namespace, _Id) = Desc) -> Desc;
ensure_bin(Text) -> to_bin(Text).

get_ref_desc(?R_REF(Mod, Name)) ->
    case erlang:function_exported(Mod, desc, 1) of
        true -> Mod:desc(Name);
        false -> undefined
    end;
get_ref_desc(_) ->
    undefined.

request_body(#{content := _} = Content, _Module, _Options) ->
    {Content, []};
request_body([], _Module, _Options) ->
    {[], []};
request_body(Schema, Module, Options) ->
    {{Props, Refs}, Examples} =
        case hoconsc:is_schema(Schema) of
            true ->
                HoconSchema = hocon_schema:field_schema(Schema, type),
                SchemaExamples = hocon_schema:field_schema(Schema, examples),
                {hocon_schema_to_spec(HoconSchema, Module), SchemaExamples};
            false ->
                {parse_object(Schema, Module, Options), undefined}
        end,
    {#{<<"content">> => content(Props, Examples)}, Refs}.

responses(Responses, Module, Options) ->
    {Spec, Refs, _, _} = maps:fold(fun response/3, {#{}, [], Module, Options}, Responses),
    {Spec, Refs}.

response(Status, ?DESC(_Mod, _Id) = Schema, {Acc, RefsAcc, Module, Options}) ->
    Desc = trans_description(#{}, #{desc => Schema}, Options),
    {Acc#{integer_to_binary(Status) => Desc}, RefsAcc, Module, Options};
response(Status, Bin, {Acc, RefsAcc, Module, Options}) when is_binary(Bin) ->
    {Acc#{integer_to_binary(Status) => #{description => Bin}}, RefsAcc, Module, Options};
%% Support swagger raw object(file download).
%% TODO: multi type response(i.e. Support both 'application/json' and 'plain/text')
response(Status, #{content := _} = Content, {Acc, RefsAcc, Module, Options}) ->
    {Acc#{integer_to_binary(Status) => Content}, RefsAcc, Module, Options};
response(Status, ?REF(StructName), {Acc, RefsAcc, Module, Options}) ->
    response(Status, ?R_REF(Module, StructName), {Acc, RefsAcc, Module, Options});
response(Status, ?R_REF(_Mod, _Name) = RRef, {Acc, RefsAcc, Module, Options}) ->
    SchemaToSpec = schema_converter(Options),
    {Spec, Refs} = SchemaToSpec(RRef, Module),
    Content = content(Spec),
    {
        Acc#{
            integer_to_binary(Status) =>
                #{<<"content">> => Content}
        },
        Refs ++ RefsAcc,
        Module,
        Options
    };
response(Status, Schema, {Acc, RefsAcc, Module, Options}) ->
    case hoconsc:is_schema(Schema) of
        true ->
            Hocon = hocon_schema:field_schema(Schema, type),
            Examples = hocon_schema:field_schema(Schema, examples),
            {Spec, Refs} = hocon_schema_to_spec(Hocon, Module),
            Init = trans_description(#{}, Schema, Options),
            Content = content(Spec, Examples),
            {
                Acc#{integer_to_binary(Status) => Init#{<<"content">> => Content}},
                Refs ++ RefsAcc,
                Module,
                Options
            };
        false ->
            {Props, Refs} = parse_object(Schema, Module, Options),
            Init = trans_description(#{}, Schema, Options),
            Content = Init#{<<"content">> => content(Props)},
            {Acc#{integer_to_binary(Status) => Content}, Refs ++ RefsAcc, Module, Options}
    end.

components(Refs, Options) ->
    lists:sort(
        maps:fold(
            fun(K, V, Acc) -> [#{K => V} | Acc] end,
            [],
            components(Options, Refs, #{}, [])
        )
    ).

components(_Options, [], SpecAcc, []) ->
    SpecAcc;
components(Options, [], SpecAcc, SubRefAcc) ->
    components(Options, SubRefAcc, SpecAcc, []);
components(Options, [{Module, Field} | Refs], SpecAcc, SubRefsAcc) ->
    Props = hocon_schema_fields(Module, Field),
    Namespace = namespace(Module),
    {Object, SubRefs} = parse_object(Props, Module, Options),
    NewSpecAcc = SpecAcc#{?TO_REF(Namespace, Field) => Object},
    components(Options, Refs, NewSpecAcc, SubRefs ++ SubRefsAcc);
%% parameters in ref only have one value, not array
components(Options, [{Module, Field, parameter} | Refs], SpecAcc, SubRefsAcc) ->
    Props = hocon_schema_fields(Module, Field),
    {[Param], SubRefs} = parameters(Props, Module, Options),
    Namespace = namespace(Module),
    NewSpecAcc = SpecAcc#{?TO_REF(Namespace, Field) => Param},
    components(Options, Refs, NewSpecAcc, SubRefs ++ SubRefsAcc).

hocon_schema_fields(Module, StructName) ->
    case apply(Module, fields, [StructName]) of
        #{fields := Fields, desc := _} ->
            %% evil here, as it's match hocon_schema's internal representation

            %% TODO: make use of desc ?
            Fields;
        Other ->
            Other
    end.

%% Semantic error at components.schemas.xxx:xx:xx
%% Component names can only contain the characters A-Z a-z 0-9 - . _
%% So replace ':' by '-'.
namespace(Module) ->
    case hocon_schema:namespace(Module) of
        undefined -> Module;
        NameSpace -> re:replace(to_bin(NameSpace), ":", "-", [global])
    end.

hocon_schema_to_spec(?R_REF(Module, StructName), _LocalModule) ->
    {#{<<"$ref">> => ?TO_COMPONENTS_SCHEMA(Module, StructName)}, [{Module, StructName}]};
hocon_schema_to_spec(?REF(StructName), LocalModule) ->
    {#{<<"$ref">> => ?TO_COMPONENTS_SCHEMA(LocalModule, StructName)}, [{LocalModule, StructName}]};
hocon_schema_to_spec(Type, LocalModule) when ?IS_TYPEREFL(Type) ->
    {typename_to_spec(lists:flatten(typerefl:name(Type)), LocalModule), []};
hocon_schema_to_spec(?ARRAY(Item), LocalModule) ->
    {Schema, Refs} = hocon_schema_to_spec(Item, LocalModule),
    {#{type => array, items => Schema}, Refs};
hocon_schema_to_spec(?ENUM(Items), _LocalModule) ->
    {#{type => string, enum => Items}, []};
hocon_schema_to_spec(?MAP(Name, Type), LocalModule) ->
    {Schema, SubRefs} = hocon_schema_to_spec(Type, LocalModule),
    {
        #{
            <<"type">> => object,
            <<"properties">> => #{<<"$", (to_bin(Name))/binary>> => Schema}
        },
        SubRefs
    };
hocon_schema_to_spec(?UNION(Types), LocalModule) ->
    {OneOf, Refs} = lists:foldl(
        fun(Type, {Acc, RefsAcc}) ->
            {Schema, SubRefs} = hocon_schema_to_spec(Type, LocalModule),
            {[Schema | Acc], SubRefs ++ RefsAcc}
        end,
        {[], []},
        hoconsc:union_members(Types)
    ),
    {#{<<"oneOf">> => OneOf}, Refs};
hocon_schema_to_spec(Atom, _LocalModule) when is_atom(Atom) ->
    {#{type => string, enum => [Atom]}, []}.

typename_to_spec("term()", _Mod) ->
    #{type => string, example => <<"any">>};
typename_to_spec("boolean()", _Mod) ->
    #{type => boolean};
typename_to_spec("binary()", _Mod) ->
    #{type => string};
typename_to_spec("float()", _Mod) ->
    #{type => number};
typename_to_spec("integer()", _Mod) ->
    #{type => integer};
typename_to_spec("non_neg_integer()", _Mod) ->
    #{type => integer, minimum => 0};
typename_to_spec("pos_integer()", _Mod) ->
    #{type => integer, minimum => 1};
typename_to_spec("number()", _Mod) ->
    #{type => number};
typename_to_spec("string()", _Mod) ->
    #{type => string};
typename_to_spec("atom()", _Mod) ->
    #{type => string};
typename_to_spec("epoch_second()", _Mod) ->
    #{
        <<"oneOf">> => [
            #{type => integer, example => 1640995200, description => <<"epoch-second">>},
            #{type => string, example => <<"2022-01-01T00:00:00.000Z">>, format => <<"date-time">>}
        ]
    };
typename_to_spec("epoch_millisecond()", _Mod) ->
    #{
        <<"oneOf">> => [
            #{type => integer, example => 1640995200000, description => <<"epoch-millisecond">>},
            #{type => string, example => <<"2022-01-01T00:00:00.000Z">>, format => <<"date-time">>}
        ]
    };
typename_to_spec("duration()", _Mod) ->
    #{type => string, example => <<"12m">>};
typename_to_spec("duration_s()", _Mod) ->
    #{type => string, example => <<"1h">>};
typename_to_spec("duration_ms()", _Mod) ->
    #{type => string, example => <<"32s">>};
typename_to_spec("percent()", _Mod) ->
    #{type => number, example => <<"12%">>};
typename_to_spec("file()", _Mod) ->
    #{type => string, example => <<"/path/to/file">>};
typename_to_spec("ip_port()", _Mod) ->
    #{type => string, example => <<"127.0.0.1:80">>};
typename_to_spec("write_syntax()", _Mod) ->
    #{
        type => string,
        example =>
            <<"${topic},clientid=${clientid}", " ", "payload=${payload},",
                "${clientid}_int_value=${payload.int_key}i,", "bool=${payload.bool}">>
    };
typename_to_spec("url()", _Mod) ->
    #{type => string, example => <<"http://127.0.0.1">>};
typename_to_spec("connect_timeout()", Mod) ->
    typename_to_spec("timeout()", Mod);
typename_to_spec("timeout()", _Mod) ->
    #{
        <<"oneOf">> => [
            #{type => string, example => infinity},
            #{type => integer}
        ],
        example => infinity
    };
typename_to_spec("bytesize()", _Mod) ->
    #{type => string, example => <<"32MB">>};
typename_to_spec("wordsize()", _Mod) ->
    #{type => string, example => <<"1024KB">>};
typename_to_spec("map()", _Mod) ->
    #{type => object, example => #{}};
typename_to_spec("service_account_json()", _Mod) ->
    #{type => object, example => #{}};
typename_to_spec("#{" ++ _, Mod) ->
    typename_to_spec("map()", Mod);
typename_to_spec("qos()", _Mod) ->
    #{type => integer, minimum => 0, maximum => 2, example => 0};
typename_to_spec("{binary(), binary()}", _Mod) ->
    #{type => object, example => #{}};
typename_to_spec("{string(), string()}", _Mod) ->
    #{type => object, example => #{}};
typename_to_spec("comma_separated_list()", _Mod) ->
    #{type => string, example => <<"item1,item2">>};
typename_to_spec("comma_separated_binary()", _Mod) ->
    #{type => string, example => <<"item1,item2">>};
typename_to_spec("comma_separated_atoms()", _Mod) ->
    #{type => string, example => <<"item1,item2">>};
typename_to_spec("pool_type()", _Mod) ->
    #{type => string, enum => [random, hash]};
typename_to_spec("log_level()", _Mod) ->
    #{
        type => string,
        enum => [debug, info, notice, warning, error, critical, alert, emergency, all]
    };
typename_to_spec("rate()", _Mod) ->
    #{type => string, example => <<"10MB">>};
typename_to_spec("burst()", _Mod) ->
    #{type => string, example => <<"100MB">>};
typename_to_spec("burst_rate()", _Mod) ->
    %% 0/0s = no burst
    #{type => string, example => <<"10MB">>};
typename_to_spec("failure_strategy()", _Mod) ->
    #{type => string, example => <<"force">>};
typename_to_spec("initial()", _Mod) ->
    #{type => string, example => <<"0MB">>};
typename_to_spec("bucket_name()", _Mod) ->
    #{type => string, example => <<"retainer">>};
typename_to_spec("json_binary()", _Mod) ->
    #{type => string, example => <<"{\"a\": [1,true]}">>};
typename_to_spec(Name, Mod) ->
    Spec = range(Name),
    Spec1 = remote_module_type(Spec, Name, Mod),
    Spec2 = typerefl_array(Spec1, Name, Mod),
    Spec3 = integer(Spec2, Name),
    Spec3 =:= nomatch andalso
        throw({error, #{msg => <<"Unsupported Type">>, type => Name, module => Mod}}),
    Spec3.

range(Name) ->
    case string:split(Name, "..") of
        %% 1..10 1..inf -inf..10
        [MinStr, MaxStr] ->
            Schema = #{type => integer},
            Schema1 = add_integer_prop(Schema, minimum, MinStr),
            add_integer_prop(Schema1, maximum, MaxStr);
        _ ->
            nomatch
    end.

%% Module:Type
remote_module_type(nomatch, Name, Mod) ->
    case string:split(Name, ":") of
        [_Module, Type] -> typename_to_spec(Type, Mod);
        _ -> nomatch
    end;
remote_module_type(Spec, _Name, _Mod) ->
    Spec.

%% [string()] or [integer()] or [xxx].
typerefl_array(nomatch, Name, Mod) ->
    case string:trim(Name, leading, "[") of
        Name ->
            nomatch;
        Name1 ->
            case string:trim(Name1, trailing, "]") of
                Name1 ->
                    notmatch;
                Name2 ->
                    Schema = typename_to_spec(Name2, Mod),
                    #{type => array, items => Schema}
            end
    end;
typerefl_array(Spec, _Name, _Mod) ->
    Spec.

%% integer(1)
integer(nomatch, Name) ->
    case string:to_integer(Name) of
        {Int, []} -> #{type => integer, enum => [Int], default => Int};
        _ -> nomatch
    end;
integer(Spec, _Name) ->
    Spec.

add_integer_prop(Schema, Key, Value) ->
    case string:to_integer(Value) of
        {error, no_integer} -> Schema;
        {Int, []} when Key =:= minimum -> Schema#{Key => Int};
        {Int, []} -> Schema#{Key => Int}
    end.

to_bin(List) when is_list(List) ->
    case io_lib:printable_list(List) of
        true -> unicode:characters_to_binary(List);
        false -> List
    end;
to_bin(Boolean) when is_boolean(Boolean) -> Boolean;
to_bin(Atom) when is_atom(Atom) -> atom_to_binary(Atom, utf8);
to_bin({Type, Args}) ->
    unicode:characters_to_binary(io_lib:format("~ts(~p)", [Type, Args]));
to_bin(X) ->
    X.

parse_object(PropList = [_ | _], Module, Options) when is_list(PropList) ->
    {Props, Required, Refs} = parse_object_loop(PropList, Module, Options),
    Object = #{<<"type">> => object, <<"properties">> => Props},
    case Required of
        [] -> {Object, Refs};
        _ -> {maps:put(required, Required, Object), Refs}
    end;
parse_object(Other, Module, Options) ->
    erlang:throw(
        {error, #{
            msg => <<"Object only supports not empty proplists">>,
            args => Other,
            module => Module,
            options => Options
        }}
    ).

parse_object_loop(PropList0, Module, Options) ->
    PropList = lists:filter(
        fun({_, Hocon}) ->
            case hoconsc:is_schema(Hocon) andalso is_hidden(Hocon) of
                true -> false;
                false -> true
            end
        end,
        PropList0
    ),
    parse_object_loop(PropList, Module, Options, _Props = [], _Required = [], _Refs = []).

parse_object_loop([], _Modlue, _Options, Props, Required, Refs) ->
    {lists:reverse(Props), lists:usort(Required), Refs};
parse_object_loop([{Name, Hocon} | Rest], Module, Options, Props, Required, Refs) ->
    NameBin = to_bin(Name),
    case hoconsc:is_schema(Hocon) of
        true ->
            HoconType = hocon_schema:field_schema(Hocon, type),
            Init0 = init_prop([default | ?DEFAULT_FIELDS], #{}, Hocon),
            SchemaToSpec = schema_converter(Options),
            Init = trans_desc(Init0, Hocon, SchemaToSpec, NameBin, Options),
            {Prop, Refs1} = SchemaToSpec(HoconType, Module),
            NewRequiredAcc =
                case is_required(Hocon) of
                    true -> [NameBin | Required];
                    false -> Required
                end,
            parse_object_loop(
                Rest,
                Module,
                Options,
                [{NameBin, maps:merge(Prop, Init)} | Props],
                NewRequiredAcc,
                Refs1 ++ Refs
            );
        false ->
            %% TODO: there is only a handful of such
            %% refactor the schema to unify the two cases
            {SubObject, SubRefs} = parse_object(Hocon, Module, Options),
            parse_object_loop(
                Rest, Module, Options, [{NameBin, SubObject} | Props], Required, SubRefs ++ Refs
            )
    end.

%% return true if the field has 'importance' set to 'hidden'
is_hidden(Hocon) ->
    hocon_schema:is_hidden(Hocon, #{include_importance_up_from => ?IMPORTANCE_LOW}).
is_required(Hocon) ->
    hocon_schema:field_schema(Hocon, required) =:= true.

content(ApiSpec) ->
    content(ApiSpec, undefined).

content(ApiSpec, undefined) ->
    #{<<"application/json">> => #{<<"schema">> => ApiSpec}};
content(ApiSpec, Examples) when is_map(Examples) ->
    #{<<"application/json">> => Examples#{<<"schema">> => ApiSpec}}.

to_ref(Mod, StructName, Acc, RefsAcc) ->
    Ref = #{<<"$ref">> => ?TO_COMPONENTS_PARAM(Mod, StructName)},
    {[Ref | Acc], [{Mod, StructName, parameter} | RefsAcc]}.

schema_converter(Options) ->
    maps:get(schema_converter, Options, fun hocon_schema_to_spec/2).

hocon_error_msg(Reason) ->
    emqx_utils:readable_error_msg(Reason).<|MERGE_RESOLUTION|>--- conflicted
+++ resolved
@@ -287,18 +287,6 @@
         try
             erlang:apply(Module, schema, [Path])
         catch
-<<<<<<< HEAD
-            error:Reason:Stacktrace ->
-                %% raise a new error with the same stacktrace.
-                %% it's a bug if this happens.
-                %% i.e. if a path is listed in the spec but the module doesn't
-                %% implement it or crashes when trying to build the schema.
-                erlang:raise(
-                    error,
-                    #{mfa => {Module, schema, [Path]}, reason => Reason},
-                    Stacktrace
-                )
-=======
             Error:Reason:Stacktrace ->
                 %% This error is intended to fail the build
                 %% hence print to standard_error
@@ -309,7 +297,6 @@
                     [Module, Path, Error, Reason, Stacktrace]
                 ),
                 error({failed_to_generate_swagger_spec, Module, Path})
->>>>>>> 654d2740
         end,
     {Specs, Refs} = maps:fold(
         fun(Method, Meta, {Acc, RefsAcc}) ->
