%% -*- mode: erlang -*-
{application, emqx_exhook,
 [{description, "EMQ X Extension for Hook"},
<<<<<<< HEAD
  {vsn, "4.3.7"},
=======
  {vsn, "4.4.2"},
>>>>>>> dfd3fca3
  {modules, []},
  {registered, []},
  {mod, {emqx_exhook_app, []}},
  {applications, [kernel,stdlib,grpc]},
  {env,[]},
  {licenses, ["Apache-2.0"]},
  {maintainers, ["EMQ X Team <contact@emqx.io>"]},
  {links, [{"Homepage", "https://emqx.io/"}]}
 ]}.<|MERGE_RESOLUTION|>--- conflicted
+++ resolved
@@ -1,11 +1,7 @@
 %% -*- mode: erlang -*-
 {application, emqx_exhook,
  [{description, "EMQ X Extension for Hook"},
-<<<<<<< HEAD
-  {vsn, "4.3.7"},
-=======
-  {vsn, "4.4.2"},
->>>>>>> dfd3fca3
+  {vsn, "4.4.3"},
   {modules, []},
   {registered, []},
   {mod, {emqx_exhook_app, []}},
