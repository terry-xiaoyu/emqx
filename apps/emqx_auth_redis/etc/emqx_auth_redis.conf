--- conflicted
+++ resolved
@@ -113,10 +113,7 @@
 ## Client ssl keyfile.
 ##
 ## Value: File
-<<<<<<< HEAD
 # auth.redis.ssl.keyfile = path/to/your/keyfile
-=======
-#auth.redis.ssl.keyfile = path/to/your/keyfile
 
 ## In mode verify_none the default behavior is to allow all x509-path
 ## validation errors.
@@ -131,5 +128,4 @@
 ## against this value.
 ##
 ## Value: String | disable
-## auth.redis.ssl.server_name_indication = disable
->>>>>>> 90376221
+## auth.redis.ssl.server_name_indication = disable